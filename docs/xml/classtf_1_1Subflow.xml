--- conflicted
+++ resolved
@@ -57,11 +57,7 @@
         </detaileddescription>
         <inbodydescription>
         </inbodydescription>
-<<<<<<< HEAD
-        <location file="/home/twhuang/Code/taskflow/taskflow/core/flow_builder.hpp" line="1002" column="1" bodyfile="/home/twhuang/Code/taskflow/taskflow/core/flow_builder.hpp" bodystart="1002" bodyend="-1"/>
-=======
-        <location file="/Users/twhuang/Code/taskflow/taskflow/core/flow_builder.hpp" line="1041" column="14" bodyfile="/Users/twhuang/Code/taskflow/taskflow/core/flow_builder.hpp" bodystart="1041" bodyend="-1"/>
->>>>>>> 5b4ba4cc
+        <location file="/home/twhuang/Code/taskflow/taskflow/core/flow_builder.hpp" line="1007" column="1" bodyfile="/home/twhuang/Code/taskflow/taskflow/core/flow_builder.hpp" bodystart="1007" bodyend="-1"/>
       </memberdef>
       <memberdef kind="variable" id="classtf_1_1Subflow_1ac04dc0e5d4001c6d3f73ea867387b186" prot="private" static="no" mutable="no">
         <type><ref refid="classtf_1_1Worker" kindref="compound">Worker</ref> &amp;</type>
@@ -74,11 +70,7 @@
         </detaileddescription>
         <inbodydescription>
         </inbodydescription>
-<<<<<<< HEAD
-        <location file="/home/twhuang/Code/taskflow/taskflow/core/flow_builder.hpp" line="1003" column="1" bodyfile="/home/twhuang/Code/taskflow/taskflow/core/flow_builder.hpp" bodystart="1003" bodyend="-1"/>
-=======
-        <location file="/Users/twhuang/Code/taskflow/taskflow/core/flow_builder.hpp" line="1042" column="12" bodyfile="/Users/twhuang/Code/taskflow/taskflow/core/flow_builder.hpp" bodystart="1042" bodyend="-1"/>
->>>>>>> 5b4ba4cc
+        <location file="/home/twhuang/Code/taskflow/taskflow/core/flow_builder.hpp" line="1008" column="1" bodyfile="/home/twhuang/Code/taskflow/taskflow/core/flow_builder.hpp" bodystart="1008" bodyend="-1"/>
       </memberdef>
       <memberdef kind="variable" id="classtf_1_1Subflow_1a350edd619ad0a3f28c8373b4ee937ebe" prot="private" static="no" mutable="no">
         <type>Node *</type>
@@ -91,11 +83,7 @@
         </detaileddescription>
         <inbodydescription>
         </inbodydescription>
-<<<<<<< HEAD
-        <location file="/home/twhuang/Code/taskflow/taskflow/core/flow_builder.hpp" line="1004" column="1" bodyfile="/home/twhuang/Code/taskflow/taskflow/core/flow_builder.hpp" bodystart="1004" bodyend="-1"/>
-=======
-        <location file="/Users/twhuang/Code/taskflow/taskflow/core/flow_builder.hpp" line="1043" column="10" bodyfile="/Users/twhuang/Code/taskflow/taskflow/core/flow_builder.hpp" bodystart="1043" bodyend="-1"/>
->>>>>>> 5b4ba4cc
+        <location file="/home/twhuang/Code/taskflow/taskflow/core/flow_builder.hpp" line="1009" column="1" bodyfile="/home/twhuang/Code/taskflow/taskflow/core/flow_builder.hpp" bodystart="1009" bodyend="-1"/>
       </memberdef>
       <memberdef kind="variable" id="classtf_1_1Subflow_1ac8db48417a0777f3c00257689dc63695" prot="private" static="no" mutable="no">
         <type>bool</type>
@@ -109,11 +97,7 @@
         </detaileddescription>
         <inbodydescription>
         </inbodydescription>
-<<<<<<< HEAD
-        <location file="/home/twhuang/Code/taskflow/taskflow/core/flow_builder.hpp" line="1005" column="1" bodyfile="/home/twhuang/Code/taskflow/taskflow/core/flow_builder.hpp" bodystart="1005" bodyend="-1"/>
-=======
-        <location file="/Users/twhuang/Code/taskflow/taskflow/core/flow_builder.hpp" line="1044" column="10" bodyfile="/Users/twhuang/Code/taskflow/taskflow/core/flow_builder.hpp" bodystart="1044" bodyend="-1"/>
->>>>>>> 5b4ba4cc
+        <location file="/home/twhuang/Code/taskflow/taskflow/core/flow_builder.hpp" line="1010" column="1" bodyfile="/home/twhuang/Code/taskflow/taskflow/core/flow_builder.hpp" bodystart="1010" bodyend="-1"/>
       </memberdef>
       </sectiondef>
       <sectiondef kind="public-func">
@@ -175,11 +159,7 @@
 Clears the underlying task graph depending on the given variable <computeroutput>clear_graph</computeroutput> (default <computeroutput>true</computeroutput>) and then updates the subflow to a joinable state. </para>        </detaileddescription>
         <inbodydescription>
         </inbodydescription>
-<<<<<<< HEAD
-        <location file="/home/twhuang/Code/taskflow/taskflow/core/flow_builder.hpp" line="853" column="1" bodyfile="/home/twhuang/Code/taskflow/taskflow/core/flow_builder.hpp" bodystart="1038" bodyend="1043"/>
-=======
-        <location file="/Users/twhuang/Code/taskflow/taskflow/core/flow_builder.hpp" line="887" column="10" bodyfile="/Users/twhuang/Code/taskflow/taskflow/core/flow_builder.hpp" bodystart="1082" bodyend="1087"/>
->>>>>>> 5b4ba4cc
+        <location file="/home/twhuang/Code/taskflow/taskflow/core/flow_builder.hpp" line="853" column="1" bodyfile="/home/twhuang/Code/taskflow/taskflow/core/flow_builder.hpp" bodystart="1048" bodyend="1053"/>
       </memberdef>
       <memberdef kind="function" id="classtf_1_1Subflow_1ac3805e898b6a55b6e5173c74c5555e57" prot="public" static="no" const="yes" explicit="no" inline="yes" virt="non-virtual">
         <type>bool</type>
@@ -198,11 +178,7 @@
 </programlisting> </para>        </detaileddescription>
         <inbodydescription>
         </inbodydescription>
-<<<<<<< HEAD
-        <location file="/home/twhuang/Code/taskflow/taskflow/core/flow_builder.hpp" line="870" column="1" bodyfile="/home/twhuang/Code/taskflow/taskflow/core/flow_builder.hpp" bodystart="1028" bodyend="1030"/>
-=======
-        <location file="/Users/twhuang/Code/taskflow/taskflow/core/flow_builder.hpp" line="904" column="10" bodyfile="/Users/twhuang/Code/taskflow/taskflow/core/flow_builder.hpp" bodystart="1067" bodyend="1069"/>
->>>>>>> 5b4ba4cc
+        <location file="/home/twhuang/Code/taskflow/taskflow/core/flow_builder.hpp" line="870" column="1" bodyfile="/home/twhuang/Code/taskflow/taskflow/core/flow_builder.hpp" bodystart="1033" bodyend="1035"/>
       </memberdef>
       <memberdef kind="function" id="classtf_1_1Subflow_1a70681068507b224a96df69cc1f3168f1" prot="public" static="no" const="no" explicit="no" inline="no" virt="non-virtual">
         <templateparamlist>
@@ -443,20 +419,12 @@
         <argsstring>()</argsstring>
         <name>executor</name>
         <briefdescription>
-<<<<<<< HEAD
-<para>returns the executor that runs this subflow </para>        </briefdescription>
-=======
-<para>acquires a reference to the executor that runs this subflow </para>
-        </briefdescription>
->>>>>>> 5b4ba4cc
-        <detaileddescription>
-        </detaileddescription>
-        <inbodydescription>
-        </inbodydescription>
-<<<<<<< HEAD
-        <location file="/home/twhuang/Code/taskflow/taskflow/core/flow_builder.hpp" line="998" column="1" bodyfile="/home/twhuang/Code/taskflow/taskflow/core/flow_builder.hpp" bodystart="1033" bodyend="1035"/>
-=======
-        <location file="/Users/twhuang/Code/taskflow/taskflow/core/flow_builder.hpp" line="1032" column="21" bodyfile="/Users/twhuang/Code/taskflow/taskflow/core/flow_builder.hpp" bodystart="1072" bodyend="1074"/>
+<para>acquires a reference to the executor that runs this subflow </para>        </briefdescription>
+        <detaileddescription>
+        </detaileddescription>
+        <inbodydescription>
+        </inbodydescription>
+        <location file="/home/twhuang/Code/taskflow/taskflow/core/flow_builder.hpp" line="998" column="1" bodyfile="/home/twhuang/Code/taskflow/taskflow/core/flow_builder.hpp" bodystart="1038" bodyend="1040"/>
       </memberdef>
       <memberdef kind="function" id="classtf_1_1Subflow_1a53ba851cf62e0d5f2cd04989c9b0d3aa" prot="public" static="no" const="no" explicit="no" inline="yes" virt="non-virtual">
         <type><ref refid="classtf_1_1Worker" kindref="compound">Worker</ref> &amp;</type>
@@ -464,14 +432,12 @@
         <argsstring>()</argsstring>
         <name>worker</name>
         <briefdescription>
-<para>acquires a reference to the worker that runs this subflow </para>
-        </briefdescription>
-        <detaileddescription>
-        </detaileddescription>
-        <inbodydescription>
-        </inbodydescription>
-        <location file="/Users/twhuang/Code/taskflow/taskflow/core/flow_builder.hpp" line="1037" column="19" bodyfile="/Users/twhuang/Code/taskflow/taskflow/core/flow_builder.hpp" bodystart="1077" bodyend="1079"/>
->>>>>>> 5b4ba4cc
+<para>acquires a reference to the worker that runs this subflow </para>        </briefdescription>
+        <detaileddescription>
+        </detaileddescription>
+        <inbodydescription>
+        </inbodydescription>
+        <location file="/home/twhuang/Code/taskflow/taskflow/core/flow_builder.hpp" line="1003" column="1" bodyfile="/home/twhuang/Code/taskflow/taskflow/core/flow_builder.hpp" bodystart="1043" bodyend="1045"/>
       </memberdef>
       </sectiondef>
       <sectiondef kind="private-func">
@@ -502,11 +468,7 @@
         </detaileddescription>
         <inbodydescription>
         </inbodydescription>
-<<<<<<< HEAD
-        <location file="/home/twhuang/Code/taskflow/taskflow/core/flow_builder.hpp" line="1007" column="1" bodyfile="/home/twhuang/Code/taskflow/taskflow/core/flow_builder.hpp" bodystart="1017" bodyend="1025"/>
-=======
-        <location file="/Users/twhuang/Code/taskflow/taskflow/core/flow_builder.hpp" line="1046" column="5" bodyfile="/Users/twhuang/Code/taskflow/taskflow/core/flow_builder.hpp" bodystart="1056" bodyend="1064"/>
->>>>>>> 5b4ba4cc
+        <location file="/home/twhuang/Code/taskflow/taskflow/core/flow_builder.hpp" line="1012" column="1" bodyfile="/home/twhuang/Code/taskflow/taskflow/core/flow_builder.hpp" bodystart="1022" bodyend="1030"/>
       </memberdef>
       <memberdef kind="function" id="classtf_1_1Subflow_1a1c0af82b2cd8ee9fb381714452d6912b" prot="private" static="no" const="no" explicit="no" inline="no" virt="non-virtual">
         <templateparamlist>
@@ -545,11 +507,7 @@
         </detaileddescription>
         <inbodydescription>
         </inbodydescription>
-<<<<<<< HEAD
-        <location file="/home/twhuang/Code/taskflow/taskflow/core/flow_builder.hpp" line="1010" column="1" bodyfile="/home/twhuang/Code/taskflow/taskflow/core/executor.hpp" bodystart="1991" bodyend="2033"/>
-=======
-        <location file="/Users/twhuang/Code/taskflow/taskflow/core/flow_builder.hpp" line="1049" column="10" bodyfile="/Users/twhuang/Code/taskflow/taskflow/core/executor.hpp" bodystart="1976" bodyend="2018"/>
->>>>>>> 5b4ba4cc
+        <location file="/home/twhuang/Code/taskflow/taskflow/core/flow_builder.hpp" line="1015" column="1" bodyfile="/home/twhuang/Code/taskflow/taskflow/core/executor.hpp" bodystart="1991" bodyend="2033"/>
       </memberdef>
       <memberdef kind="function" id="classtf_1_1Subflow_1a85ef182a840e26d424b961c488a464d9" prot="private" static="no" const="no" explicit="no" inline="no" virt="non-virtual">
         <templateparamlist>
@@ -588,11 +546,7 @@
         </detaileddescription>
         <inbodydescription>
         </inbodydescription>
-<<<<<<< HEAD
-        <location file="/home/twhuang/Code/taskflow/taskflow/core/flow_builder.hpp" line="1013" column="1" bodyfile="/home/twhuang/Code/taskflow/taskflow/core/executor.hpp" bodystart="2043" bodyend="2061"/>
-=======
-        <location file="/Users/twhuang/Code/taskflow/taskflow/core/flow_builder.hpp" line="1052" column="10" bodyfile="/Users/twhuang/Code/taskflow/taskflow/core/executor.hpp" bodystart="2028" bodyend="2046"/>
->>>>>>> 5b4ba4cc
+        <location file="/home/twhuang/Code/taskflow/taskflow/core/flow_builder.hpp" line="1018" column="1" bodyfile="/home/twhuang/Code/taskflow/taskflow/core/executor.hpp" bodystart="2043" bodyend="2061"/>
       </memberdef>
       </sectiondef>
     <briefdescription>
@@ -648,11 +602,7 @@
         </childnode>
       </node>
     </collaborationgraph>
-<<<<<<< HEAD
-    <location file="/home/twhuang/Code/taskflow/taskflow/core/flow_builder.hpp" line="802" column="1" bodyfile="/home/twhuang/Code/taskflow/taskflow/core/flow_builder.hpp" bodystart="802" bodyend="1014"/>
-=======
-    <location file="/Users/twhuang/Code/taskflow/taskflow/core/flow_builder.hpp" line="836" column="1" bodyfile="/Users/twhuang/Code/taskflow/taskflow/core/flow_builder.hpp" bodystart="836" bodyend="1053"/>
->>>>>>> 5b4ba4cc
+    <location file="/home/twhuang/Code/taskflow/taskflow/core/flow_builder.hpp" line="802" column="1" bodyfile="/home/twhuang/Code/taskflow/taskflow/core/flow_builder.hpp" bodystart="802" bodyend="1019"/>
     <listofallmembers>
       <member refid="classtf_1_1Subflow_1a31a68355e05081fed16fff307b6b4e33" prot="private" virt="non-virtual"><scope>tf::Subflow</scope><name>_executor</name></member>
       <member refid="classtf_1_1FlowBuilder_1a9404a57d9d37a4d49d20b686e4e5f68f" prot="protected" virt="non-virtual"><scope>tf::Subflow</scope><name>_graph</name></member>
