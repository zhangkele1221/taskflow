--- conflicted
+++ resolved
@@ -84,16 +84,9 @@
     double tf_time  {0.0};
 
     for(int j=0; j<rounds; ++j) {
-<<<<<<< HEAD
-      //omp_time += measure_time_omp(epoch, num_threads).count();
-      //tbb_time += measure_time_tbb(epoch, num_threads).count();
-      tf_time  += measure_time_taskflow(epoch, num_threads).count();
-      exit(1);
-=======
       omp_time += measure_time_omp(epoch, num_threads).count();
       tbb_time += measure_time_tbb(epoch, num_threads).count();
       tf_time += measure_time_taskflow(epoch, num_threads).count();
->>>>>>> 11c92e17
     }
     
     std::cout << std::setw(12) << epoch 
