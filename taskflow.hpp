--- conflicted
+++ resolved
@@ -852,14 +852,10 @@
 // Procedure: _schedule
 template <typename F>
 void BasicTaskflow<F>::_schedule(task_type& task) {
-<<<<<<< HEAD
-  _threadpool.silent_async([this, &task]() {
-=======
   _threadpool.silent_async([this, &task](){
     // Here we need to fetch the num_successors first to avoid the invalid memory
     // access caused by topology clear.
     const auto num_successors = task.num_successors();
->>>>>>> 3bfa390a
     if(task._work) {
       task._work();
     }
