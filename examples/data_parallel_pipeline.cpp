--- conflicted
+++ resolved
@@ -8,13 +8,6 @@
   tf::Executor executor;
 
   const size_t num_lines = 3;
-
-  // custom data storage
-<<<<<<< HEAD
-  // std::array<int, num_lines> buffer;
-=======
-  //std::variant<int, std::string, float> mydata[num_lines];
->>>>>>> efb2f70b
 
   tf::DataPipeline pl(num_lines,
     tf::make_datapipe<void, int>(tf::PipeType::SERIAL, [&](tf::Pipeflow& pf) -> int{
@@ -27,24 +20,13 @@
       }
     }),
 
-<<<<<<< HEAD
     tf::make_datapipe<int, std::string>(tf::PipeType::SERIAL, [](int& input, tf::Pipeflow& pf) {
-      // printf("%d, %d\n", pf.line(), pf.pipe());
-=======
-    tf::DataPipe<int, std::string>{tf::PipeType::SERIAL, [](int input) -> std::string {
-      // ??? which line is this???
->>>>>>> efb2f70b
       return std::to_string(input + 100);
     }),
 
     tf::make_datapipe<std::string, void>(tf::PipeType::SERIAL, [](std::string& input) {
       std::cout << input << std::endl;
-      // return std::stoi(input) + rand()*0.5f;
     })
-
-    // tf::DataPipe<float, void>{tf::PipeType::SERIAL, [](float input) {
-    //   std::cout << "done with " << input << std::endl;
-    // }}
   );
 
   // build the pipeline graph using composition
