// This program demonstrates how to create a simple vector-add
// application using syclFlow and unified shared memory (USM).

#include <taskflow/sycl/syclflow.hpp>

constexpr size_t N = 10000;

int main() {

  // create a standalone scylFlow
  sycl::queue queue;

  tf::syclFlow syclflow(queue);

  // allocate a shared memory and initialize the data
  auto data = sycl::malloc_shared<int>(N, queue);

  for(size_t i=0; i<N; i++) {
    data[i] = i;
  }

  // reduce the summation to the first element using ONEAPI atomic_ref
  syclflow.parallel_for(
    sycl::range<1>(N), [=](sycl::id<1> id) {

<<<<<<< HEAD
      auto ref = sycl::ONEAPI::atomic_ref<
        int,
        sycl::ONEAPI::memory_order_relaxed,
        sycl::ONEAPI::memory_scope::device,
=======
      auto ref = sycl::atomic_ref<
        int, 
        sycl::memory_order_relaxed, 
        sycl::memory_scope::device,
>>>>>>> b4fba93f
        sycl::access::address_space::global_space
      >{data[0]};

      ref.fetch_add(data[id]);
    }
  );

  // run the syclflow
  syclflow.offload();

  // create a deallocate task that checks the result and frees the memory
  if(data[0] != (N-1)*N/2) {
    std::cout << data[0] << '\n';
    throw std::runtime_error("incorrect result");
  }

  std::cout << "correct result\n";

  // deallocates the memory
  sycl::free(data, queue);


  return 0;
}

<|MERGE_RESOLUTION|>--- conflicted
+++ resolved
@@ -23,17 +23,10 @@
   syclflow.parallel_for(
     sycl::range<1>(N), [=](sycl::id<1> id) {
 
-<<<<<<< HEAD
-      auto ref = sycl::ONEAPI::atomic_ref<
-        int,
-        sycl::ONEAPI::memory_order_relaxed,
-        sycl::ONEAPI::memory_scope::device,
-=======
       auto ref = sycl::atomic_ref<
         int, 
         sycl::memory_order_relaxed, 
         sycl::memory_scope::device,
->>>>>>> b4fba93f
         sycl::access::address_space::global_space
       >{data[0]};
 
