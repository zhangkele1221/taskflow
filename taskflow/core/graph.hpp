#pragma once

#include "../utility/iterator.hpp"
#include "../utility/object_pool.hpp"
#include "../utility/traits.hpp"
#include "../utility/os.hpp"
#include "../utility/math.hpp"
#include "../utility/small_vector.hpp"
#include "../utility/serializer.hpp"
#include "error.hpp"
#include "declarations.hpp"
#include "semaphore.hpp"
#include "environment.hpp"
#include "topology.hpp"

namespace tf {

// ----------------------------------------------------------------------------
// Class: CustomGraphBase
// ----------------------------------------------------------------------------
class CustomGraphBase {

  public:
  
  virtual void dump(std::ostream&, const void*, const std::string&) const = 0;
  virtual ~CustomGraphBase() = default;  
};

// ----------------------------------------------------------------------------
// Class: Graph
// ----------------------------------------------------------------------------
class Graph {

  friend class Node;
  friend class Taskflow;
  friend class Executor;
  friend class Sanitizer;

  public:

    Graph() = default;
    Graph(const Graph&) = delete;
    Graph(Graph&&);

    ~Graph();

    Graph& operator = (const Graph&) = delete;
    Graph& operator = (Graph&&);
    
    void clear();
    void clear_detached();
    void merge(Graph&&);

    bool empty() const;

    size_t size() const;
    
    template <typename ...Args>
    Node* emplace_back(Args&& ...); 

    Node* emplace_back();

    void erase(Node*);

  private:

    std::vector<Node*> _nodes;
};

// ----------------------------------------------------------------------------

// Class: Node
class Node {
  
  friend class Graph;
  friend class Task;
  friend class TaskView;
  friend class Taskflow;
  friend class Executor;
  friend class FlowBuilder;
  friend class Subflow;
  friend class Sanitizer;

  TF_ENABLE_POOLABLE_ON_THIS;

  // state bit flag
  constexpr static int BRANCHED = 0x1;
  constexpr static int DETACHED = 0x2;
  constexpr static int ACQUIRED = 0x4;
  constexpr static int READY    = 0x8;
  
  // static work handle
  struct Static {

    template <typename C> 
    Static(C&&);

    std::function<void()> work;
  };

  // dynamic work handle
  struct Dynamic {

    template <typename C> 
    Dynamic(C&&);

    std::function<void(Subflow&)> work;
    Graph subgraph;
  };
  
  // condition work handle
  struct Condition {

    template <typename C> 
    Condition(C&&);

    std::function<int()> work;
  };

  // module work handle
  struct Module {

    template <typename T>
    Module(T&&);

    Taskflow* module {nullptr};
  };

  // Async work
  struct Async {

    template <typename T>
    Async(T&&, std::shared_ptr<AsyncTopology>);

    std::function<void(bool)> work;

    std::shared_ptr<AsyncTopology> topology;
  };
  
  // Silent async work
  struct SilentAsync {
    
    template <typename C>
    SilentAsync(C&&);

    std::function<void()> work;
  };
  
  // cudaFlow work handle
  struct cudaFlow {
    
    template <typename C, typename G> 
    cudaFlow(C&& c, G&& g);

    std::function<void(Executor&, Node*)> work;

    std::unique_ptr<CustomGraphBase> graph;
  };
  
  // syclFlow work handle
  struct syclFlow {
    
    template <typename C, typename G> 
    syclFlow(C&& c, G&& g);

    std::function<void(Executor&, Node*)> work;

    std::unique_ptr<CustomGraphBase> graph;
  };
    
  using handle_t = std::variant<
    std::monostate,  // placeholder
    Static,          // static tasking
    Dynamic,         // dynamic tasking
    Condition,       // conditional tasking
    Module,          // composable tasking
    Async,           // async tasking
    SilentAsync,     // async tasking (no future)
    cudaFlow,        // cudaFlow
    syclFlow         // syclFlow
  >;
    
  struct Semaphores {  
    std::vector<Semaphore*> to_acquire;
    std::vector<Semaphore*> to_release;
  };

  public:
  
  // variant index
  constexpr static auto PLACEHOLDER  = get_index_v<std::monostate, handle_t>;
  constexpr static auto STATIC       = get_index_v<Static, handle_t>;
  constexpr static auto DYNAMIC      = get_index_v<Dynamic, handle_t>;
  constexpr static auto CONDITION    = get_index_v<Condition, handle_t>; 
  constexpr static auto MODULE       = get_index_v<Module, handle_t>; 
  constexpr static auto ASYNC        = get_index_v<Async, handle_t>; 
  constexpr static auto SILENT_ASYNC = get_index_v<SilentAsync, handle_t>; 
  constexpr static auto CUDAFLOW     = get_index_v<cudaFlow, handle_t>; 
  constexpr static auto SYCLFLOW     = get_index_v<syclFlow, handle_t>; 

    template <typename... Args>
    Node(Args&&... args);

    ~Node();

    size_t num_successors() const;
    size_t num_dependents() const;
    size_t num_strong_dependents() const;
    size_t num_weak_dependents() const;

    const std::string& name() const;

  private:

    std::string _name;

    void* _data {nullptr};

    handle_t _handle;

    SmallVector<Node*> _successors;
    SmallVector<Node*> _dependents;

    Topology* _topology {nullptr};
    
    Node* _parent {nullptr};

    std::atomic<int> _state {0};
    std::atomic<size_t> _join_counter {0};
    
    std::unique_ptr<Semaphores> _semaphores;
    
    void _precede(Node*);
    void _set_up_join_counter();

    bool _has_state(int) const;
    bool _is_cancelled() const;
    bool _acquire_all(std::vector<Node*>&);

    std::vector<Node*> _release_all();
};

// ----------------------------------------------------------------------------
// Node Object Pool
// ----------------------------------------------------------------------------
inline ObjectPool<Node> node_pool;

// ----------------------------------------------------------------------------
// Definition for Node::Static
// ----------------------------------------------------------------------------
    
// Constructor
template <typename C> 
Node::Static::Static(C&& c) : work {std::forward<C>(c)} {
}

// ----------------------------------------------------------------------------
// Definition for Node::Dynamic
// ----------------------------------------------------------------------------
    
// Constructor
template <typename C> 
Node::Dynamic::Dynamic(C&& c) : work {std::forward<C>(c)} {
}

// ----------------------------------------------------------------------------
// Definition for Node::Condition
// ----------------------------------------------------------------------------
    
// Constructor
template <typename C> 
Node::Condition::Condition(C&& c) : work {std::forward<C>(c)} {
}

// ----------------------------------------------------------------------------
// Definition for Node::cudaFlow
// ----------------------------------------------------------------------------

template <typename C, typename G>
Node::cudaFlow::cudaFlow(C&& c, G&& g) :
  work  {std::forward<C>(c)},
  graph {std::forward<G>(g)} {
}

// ----------------------------------------------------------------------------
// Definition for Node::syclFlow
// ----------------------------------------------------------------------------

template <typename C, typename G>
Node::syclFlow::syclFlow(C&& c, G&& g) :
  work  {std::forward<C>(c)},
  graph {std::forward<G>(g)} {
}
    
// ----------------------------------------------------------------------------
// Definition for Node::Module
// ----------------------------------------------------------------------------
    
// Constructor
template <typename T>
Node::Module::Module(T&& tf) : module {tf} {
}

// ----------------------------------------------------------------------------
// Definition for Node::Async
// ----------------------------------------------------------------------------
    
// Constructor
template <typename C>
Node::Async::Async(C&& c, std::shared_ptr<AsyncTopology>tpg) : 
  work     {std::forward<C>(c)},
  topology {std::move(tpg)} {
}

// ----------------------------------------------------------------------------
// Definition for Node::SilentAsync
// ----------------------------------------------------------------------------

// Constructor
template <typename C>
Node::SilentAsync::SilentAsync(C&& c) :
  work {std::forward<C>(c)} {
}

// ----------------------------------------------------------------------------
// Definition for Node
// ----------------------------------------------------------------------------

// Constructor
template <typename... Args>
Node::Node(Args&&... args): _handle{std::forward<Args>(args)...} {
} 

// Destructor
inline Node::~Node() {
  // this is to avoid stack overflow

  if(_handle.index() == DYNAMIC) {
      // using std::get_if instead of std::get makes this compatible with older macOS versions
      // the result of std::get_if is guaranteed to be non-null due to the index check above
      auto& subgraph = std::get_if<Dynamic>(&_handle)->subgraph;

<<<<<<< HEAD
    auto& subgraph = std::get_if<Dynamic>(&_handle)->subgraph;
=======
      std::vector<Node*> nodes;
      nodes.reserve(subgraph.size());
>>>>>>> fdb2d681

      std::move(
              subgraph._nodes.begin(), subgraph._nodes.end(), std::back_inserter(nodes));
      subgraph._nodes.clear();

      size_t i = 0;

      while(i < nodes.size()) {

      if(nodes[i]->_handle.index() == DYNAMIC) {
<<<<<<< HEAD

        auto& sbg = std::get_if<Dynamic>(&(nodes[i]->_handle))->subgraph;
        std::move(
          sbg._nodes.begin(), sbg._nodes.end(), std::back_inserter(nodes)
        );
        sbg._nodes.clear();
      }

      ++i;
=======
              // using std::get_if instead of std::get makes this compatible with older macOS versions
              // the result of std::get_if is guaranteed to be non-null due to the index check above
              auto& sbg = std::get_if<Dynamic>(&(nodes[i]->_handle))->subgraph;
              std::move(
                      sbg._nodes.begin(), sbg._nodes.end(), std::back_inserter(nodes));
              sbg._nodes.clear();
          }

          ++i;
>>>>>>> fdb2d681
    }
      
    //auto& np = Graph::_node_pool();
    for(i=0; i<nodes.size(); ++i) {
      node_pool.recycle(nodes[i]);
    }
  }
}

// Procedure: _precede
inline void Node::_precede(Node* v) {
  _successors.push_back(v);
  v->_dependents.push_back(this);
}

// Function: num_successors
inline size_t Node::num_successors() const {
  return _successors.size();
}

// Function: dependents
inline size_t Node::num_dependents() const {
  return _dependents.size();
}

// Function: num_weak_dependents
inline size_t Node::num_weak_dependents() const {
  size_t n = 0;
  for(size_t i=0; i<_dependents.size(); i++) {
    if(_dependents[i]->_handle.index() == Node::CONDITION) {
      n++;
    }
  }
  return n;
}

// Function: num_strong_dependents
inline size_t Node::num_strong_dependents() const {
  size_t n = 0;
  for(size_t i=0; i<_dependents.size(); i++) {
    if(_dependents[i]->_handle.index() != Node::CONDITION) {
      n++;
    }
  }
  return n;
}

// Function: name
inline const std::string& Node::name() const {
  return _name;
}

// Function: _is_cancelled
inline bool Node::_is_cancelled() const {
  if(_handle.index() == Node::ASYNC) {
<<<<<<< HEAD
    auto h = std::get_if<Node::Async>(&_handle);
    if(h->topology && h->topology->_is_cancelled) {
      return true;
=======
        // using std::get_if instead of std::get makes this compatible with older macOS versions
        // the result of std::get_if is guaranteed to be non-null due to the index check above
        auto& h = *(std::get_if<Node::Async>(&_handle));
        if (h.topology && h.topology->_is_cancelled) {
            return true;
        }
>>>>>>> fdb2d681
    }
    // async tasks spawned from subflow does not have topology
  return _topology && _topology->_is_cancelled;
}

// Procedure: _set_up_join_counter
inline void Node::_set_up_join_counter() {

  size_t c = 0;

  for(auto p : _dependents) {
    if(p->_handle.index() == Node::CONDITION) {
      //_set_state(Node::BRANCHED);
      _state.fetch_or(Node::BRANCHED, std::memory_order_relaxed);
    }
    else {
      c++;
    }
  }

  _join_counter.store(c, std::memory_order_release);
}


// Function: _acquire_all
inline bool Node::_acquire_all(std::vector<Node*>& nodes) {

  auto& to_acquire = _semaphores->to_acquire;

  for(size_t i = 0; i < to_acquire.size(); ++i) {
    if(!to_acquire[i]->_try_acquire_or_wait(this)) {
      for(size_t j = 1; j <= i; ++j) {
        auto r = to_acquire[i-j]->_release();
        nodes.insert(end(nodes), begin(r), end(r));
      }
      return false;
    }
  }
  return true;
}

// Function: _release_all
inline std::vector<Node*> Node::_release_all() {

  auto& to_release = _semaphores->to_release;

  std::vector<Node*> nodes;
  for(const auto& sem : to_release) {
    auto r = sem->_release();
    nodes.insert(end(nodes), begin(r), end(r));
  

  return nodes;
}

// ----------------------------------------------------------------------------
// Graph definition
// ----------------------------------------------------------------------------
    
//// Function: _node_pool
//inline ObjectPool<Node>& Graph::_node_pool() {
//  static ObjectPool<Node> pool;
//  return pool;
//}

// Destructor
inline Graph::~Graph() {
  clear();
}

// Move constructor
inline Graph::Graph(Graph&& other) : 
  _nodes {std::move(other._nodes)} {
}

// Move assignment
inline Graph& Graph::operator = (Graph&& other) {
  clear();
  _nodes = std::move(other._nodes);
  return *this;
}

// Procedure: clear
inline void Graph::clear() {
  for(auto node : _nodes) {
    node_pool.recycle(node);
  }
  _nodes.clear();
}

// Procedure: clear_detached
inline void Graph::clear_detached() {

  auto mid = std::partition(_nodes.begin(), _nodes.end(), [] (Node* node) {
    return !(node->_state.load(std::memory_order_relaxed) & Node::DETACHED);
  });
  
  for(auto itr = mid; itr != _nodes.end(); ++itr) {
    node_pool.recycle(*itr);
  }
  _nodes.resize(std::distance(_nodes.begin(), mid));
}

// Procedure: merge
inline void Graph::merge(Graph&& g) {
  for(auto n : g._nodes) {
    _nodes.push_back(n);
  }
  g._nodes.clear();
}

// Function: size
inline size_t Graph::size() const {
  return _nodes.size();
}

// Function: empty
inline bool Graph::empty() const {
  return _nodes.empty();
}
    
// Function: emplace_back
// create a node from a give argument; constructor is called if necessary
template <typename ...ArgsT>
Node* Graph::emplace_back(ArgsT&&... args) {
  _nodes.push_back(node_pool.animate(std::forward<ArgsT>(args)...));
  return _nodes.back();
}

// Function: emplace_back
// create a node from a give argument; constructor is called if necessary
inline Node* Graph::emplace_back() {
  _nodes.push_back(node_pool.animate());
  return _nodes.back();
}

// Function: erase
inline void Graph::erase(Node* node) {
  if(auto I = std::find(_nodes.begin(), _nodes.end(), node); I != _nodes.end()) {
    _nodes.erase(I);
    node_pool.recycle(node);
  }
}

}  // end of namespace tf. ---------------------------------------------------<|MERGE_RESOLUTION|>--- conflicted
+++ resolved
@@ -336,28 +336,23 @@
   // this is to avoid stack overflow
 
   if(_handle.index() == DYNAMIC) {
-      // using std::get_if instead of std::get makes this compatible with older macOS versions
-      // the result of std::get_if is guaranteed to be non-null due to the index check above
-      auto& subgraph = std::get_if<Dynamic>(&_handle)->subgraph;
-
-<<<<<<< HEAD
+    // using std::get_if instead of std::get makes this compatible 
+    // with older macOS versions
+    // the result of std::get_if is guaranteed to be non-null 
+    // due to the index check above
     auto& subgraph = std::get_if<Dynamic>(&_handle)->subgraph;
-=======
-      std::vector<Node*> nodes;
-      nodes.reserve(subgraph.size());
->>>>>>> fdb2d681
-
-      std::move(
-              subgraph._nodes.begin(), subgraph._nodes.end(), std::back_inserter(nodes));
-      subgraph._nodes.clear();
-
-      size_t i = 0;
-
-      while(i < nodes.size()) {
+    std::vector<Node*> nodes;
+    nodes.reserve(subgraph.size());
+
+    std::move(
+            subgraph._nodes.begin(), subgraph._nodes.end(), std::back_inserter(nodes));
+    subgraph._nodes.clear();
+
+    size_t i = 0;
+
+    while(i < nodes.size()) {
 
       if(nodes[i]->_handle.index() == DYNAMIC) {
-<<<<<<< HEAD
-
         auto& sbg = std::get_if<Dynamic>(&(nodes[i]->_handle))->subgraph;
         std::move(
           sbg._nodes.begin(), sbg._nodes.end(), std::back_inserter(nodes)
@@ -366,17 +361,6 @@
       }
 
       ++i;
-=======
-              // using std::get_if instead of std::get makes this compatible with older macOS versions
-              // the result of std::get_if is guaranteed to be non-null due to the index check above
-              auto& sbg = std::get_if<Dynamic>(&(nodes[i]->_handle))->subgraph;
-              std::move(
-                      sbg._nodes.begin(), sbg._nodes.end(), std::back_inserter(nodes));
-              sbg._nodes.clear();
-          }
-
-          ++i;
->>>>>>> fdb2d681
     }
       
     //auto& np = Graph::_node_pool();
@@ -432,20 +416,12 @@
 // Function: _is_cancelled
 inline bool Node::_is_cancelled() const {
   if(_handle.index() == Node::ASYNC) {
-<<<<<<< HEAD
     auto h = std::get_if<Node::Async>(&_handle);
     if(h->topology && h->topology->_is_cancelled) {
       return true;
-=======
-        // using std::get_if instead of std::get makes this compatible with older macOS versions
-        // the result of std::get_if is guaranteed to be non-null due to the index check above
-        auto& h = *(std::get_if<Node::Async>(&_handle));
-        if (h.topology && h.topology->_is_cancelled) {
-            return true;
-        }
->>>>>>> fdb2d681
     }
     // async tasks spawned from subflow does not have topology
+  }
   return _topology && _topology->_is_cancelled;
 }
 
@@ -494,7 +470,7 @@
   for(const auto& sem : to_release) {
     auto r = sem->_release();
     nodes.insert(end(nodes), begin(r), end(r));
-  
+  }
 
   return nodes;
 }
