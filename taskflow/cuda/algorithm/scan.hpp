#pragma once

#include "reduce.hpp"

/**
@file taskflow/cuda/algorithm/scan.hpp
@brief CUDA scan algorithm include file
*/

namespace tf::detail {

// ----------------------------------------------------------------------------
// scan
// ----------------------------------------------------------------------------

/** @private */
inline constexpr unsigned cudaScanRecursionThreshold = 8;

/** @private */
enum class cudaScanType : int {
  EXCLUSIVE = 1,
  INCLUSIVE
};

/** @private */
template<typename T, unsigned vt = 0, bool is_array = (vt > 0)>
struct cudaScanResult {
  T scan;
  T reduction;
};

/** @private */
template<typename T, unsigned vt>
struct cudaScanResult<T, vt, true> {
  cudaArray<T, vt> scan;
  T reduction;
};

//-----------------------------------------------------------------------------

/** @private */
template<unsigned nt, typename T>
struct cudaBlockScan {

  const static unsigned num_warps  = nt / CUDA_WARP_SIZE;
  const static unsigned num_passes = log2(nt);
  const static unsigned capacity   = nt + num_warps;

  /** @private */
  union storage_t {
    T data[2 * nt];
    struct { T threads[nt], warps[num_warps]; };
  };

  // standard scan
  template<typename op_t>
  __device__ cudaScanResult<T> operator ()(
    unsigned tid,
    T x,
    storage_t& storage,
    unsigned count = nt,
    op_t op = op_t(),
    T init = T(),
    cudaScanType type = cudaScanType::EXCLUSIVE
  ) const;

  // vectorized scan. accepts multiple values per thread and adds in
  // optional global carry-in
  template<unsigned vt, typename op_t>
  __device__ cudaScanResult<T, vt> operator()(
    unsigned tid,
    cudaArray<T, vt> x,
    storage_t& storage,
    T carry_in = T(),
    bool use_carry_in = false,
    unsigned count = nt,
    op_t op = op_t(),
    T init = T(),
    cudaScanType type = cudaScanType::EXCLUSIVE
  ) const;
};

// standard scan
template <unsigned nt, typename T>
template<typename op_t>
__device__ cudaScanResult<T> cudaBlockScan<nt, T>::operator () (
  unsigned tid, T x, storage_t& storage, unsigned count, op_t op,
  T init, cudaScanType type
) const {

  unsigned first = 0;
  storage.data[first + tid] = x;
  __syncthreads();

  cuda_iterate<num_passes>([&](auto pass) {
    if(auto offset = 1<<pass; tid >= offset) {
      x = op(storage.data[first + tid - offset], x);
    }
    first = nt - first;
    storage.data[first + tid] = x;
    __syncthreads();
  });

  cudaScanResult<T> result;
  result.reduction = storage.data[first + count - 1];
  result.scan = (tid < count) ?
    (cudaScanType::INCLUSIVE == type ? x :
      (tid ? storage.data[first + tid - 1] : init)) :
    result.reduction;
  __syncthreads();

  return result;
}

// vectorized scan block
template <unsigned nt, typename T>
template<unsigned vt, typename op_t>
__device__ cudaScanResult<T, vt> cudaBlockScan<nt, T>::operator()(
  unsigned tid,
  cudaArray<T, vt> x,
  storage_t& storage,
  T carry_in,
  bool use_carry_in,
  unsigned count, op_t op,
  T init,
  cudaScanType type
) const {

  // Start with an inclusive scan of the in-range elements.
  if(count >= nt * vt) {
    cuda_iterate<vt>([&](auto i) {
      x[i] = i ? op(x[i], x[i - 1]) : x[i];
    });
  } else {
    cuda_iterate<vt>([&](auto i) {
      auto index = vt * tid + i;
      x[i] = i ?
        ((index < count) ? op(x[i], x[i - 1]) : x[i - 1]) :
        (x[i] = (index < count) ? x[i] : init);
    });
  }

  // Scan the thread-local reductions for a carry-in for each thread.
  auto result = operator()(
    tid, x[vt - 1], storage,
    (count + vt - 1) / vt, op, init, cudaScanType::EXCLUSIVE
  );

  // Perform the scan downsweep and add both the global carry-in and the
  // thread carry-in to the values.
  if(use_carry_in) {
    result.reduction = op(carry_in, result.reduction);
    result.scan = tid ? op(carry_in, result.scan) : carry_in;
  } else {
    use_carry_in = tid > 0;
  }

  cudaArray<T, vt> y;
  cuda_iterate<vt>([&](auto i) {
    if(cudaScanType::EXCLUSIVE == type) {
      y[i] = i ? x[i - 1] : result.scan;
      if(use_carry_in && i > 0) y[i] = op(result.scan, y[i]);
    } else {
      y[i] = use_carry_in ? op(x[i], result.scan) : x[i];
    }
  });

  return cudaScanResult<T, vt> { y, result.reduction };
}

/**
@private
@brief single-pass scan for small input
 */
template <typename P, typename I, typename O, typename C>
void cuda_single_pass_scan(
  P&& p,
  cudaScanType scan_type,
  I input,
  unsigned count,
  O output,
  C op
  //reduction_it reduction,
) {

  using T = typename std::iterator_traits<O>::value_type;
  using E = std::decay_t<P>;

  // Small input specialization. This is the non-recursive branch.
  cuda_kernel<<<1, E::nt, 0, p.stream()>>>([=] __device__ (auto tid, auto bid) {

    using scan_t = cudaBlockScan<E::nt, T>;

    __shared__ union {
      typename scan_t::storage_t scan;
      T values[E::nv];
    } shared;

    auto carry_in = T();
    for(unsigned cur = 0; cur < count; cur += E::nv) {
      // Cooperatively load values into register.
      auto count2 = min(count - cur, E::nv);

      auto x = cuda_mem_to_reg_thread<E::nt, E::vt>(input + cur,
        tid, count2, shared.values);

      auto result = scan_t()(tid, x, shared.scan,
        carry_in, cur > 0, count2, op, T(), scan_type);

      // Store the scanned values back to global memory.
      cuda_reg_to_mem_thread<E::nt, E::vt>(result.scan, tid, count2,
        output + cur, shared.values);

      // Roll the reduction into carry_in.
      carry_in = result.reduction;
    }

    // Store the carry-out to the reduction pointer. This may be a
    // discard_iterator_t if no reduction is wanted.
    //if(!tid) *reduction = carry_in;
  });
}

/**
@private

@brief main scan loop
*/
template<typename P, typename I, typename O, typename C>
void cuda_scan_loop(
  P&& p,
  cudaScanType scan_type,
  I input,
  unsigned count,
  O output,
  C op,
  //reduction_it reduction,
  void* ptr
) {

  using E = std::decay_t<P>;
  using T = typename std::iterator_traits<O>::value_type;

  T* buffer = static_cast<T*>(ptr);

  //launch_t::cta_dim(context).B(count);
  unsigned B = (count + E::nv - 1) / E::nv;

  if(B > cudaScanRecursionThreshold) {

    //cudaDeviceVector<T> partials(B);
    //auto buffer = partials.data();

    // upsweep phase
    cuda_kernel<<<B, E::nt, 0, p.stream()>>>([=] __device__ (auto tid, auto bid) {

      __shared__ typename cudaBlockReduce<E::nt, T>::Storage shm;

      // Load the tile's data into register.
      auto tile = cuda_get_tile(bid, E::nv, count);
      auto x = cuda_mem_to_reg_strided<E::nt, E::vt>(
        input + tile.begin, tid, tile.count()
      );

      // Reduce the thread's values into a scalar.
      T scalar;
      cuda_strided_iterate<E::nt, E::vt>(
        [&] (auto i, auto j) { scalar = i ? op(scalar, x[i]) : x[0]; },
        tid, tile.count()
      );

      // Reduce across all threads.
      auto all_reduce = cudaBlockReduce<E::nt, T>()(
        tid, scalar, shm, tile.count(), op
      );

      // Store the final reduction to the partials.
      if(!tid) {
        buffer[bid] = all_reduce;
      }
    });

    // recursively call scan
    //cuda_scan_loop(p, cudaScanType::EXCLUSIVE, buffer, B, buffer, op, S);
    cuda_scan_loop(
      p, cudaScanType::EXCLUSIVE, buffer, B, buffer, op, buffer+B
    );

    // downsweep: perform an intra-tile scan and add the scan of the partials
    // as carry-in
    cuda_kernel<<<B, E::nt, 0, p.stream()>>>([=] __device__ (auto tid, auto bid) {

      using scan_t = cudaBlockScan<E::nt, T>;

      __shared__ union {
        typename scan_t::storage_t scan;
        T values[E::nv];
      } shared;

      // Load a tile to register in thread order.
      auto tile = cuda_get_tile(bid, E::nv, count);
      auto x = cuda_mem_to_reg_thread<E::nt, E::vt>(
        input + tile.begin, tid, tile.count(), shared.values
      );

      // Scan the array with carry-in from the partials.
      auto y = scan_t()(tid, x, shared.scan,
        buffer[bid], bid > 0, tile.count(), op, T(),
        scan_type).scan;

      // Store the scanned values to the output.
      cuda_reg_to_mem_thread<E::nt, E::vt>(
        y, tid, tile.count(), output + tile.begin, shared.values
      );
    });
  }
  // Small input specialization. This is the non-recursive branch.
  else {
    cuda_single_pass_scan(p, scan_type, input, count, output, op);
  }
}

}  // namespace tf::detail ----------------------------------------------------

namespace tf {

/**
@brief queries the buffer size in bytes needed to call scan kernels

@tparam P execution policy type
@tparam T value type

@param count number of elements to scan

The function is used to allocate a buffer for calling
tf::cuda_inclusive_scan, tf::cuda_exclusive_scan,
tf::cuda_transform_inclusive_scan, and tf::cuda_transform_exclusive_scan.
*/
template <typename P, typename T>
unsigned cuda_scan_buffer_size(unsigned count) {
  using E = std::decay_t<P>;
  unsigned B = (count + E::nv - 1) / E::nv;
  unsigned n = 0;
  for(auto b=B; b>detail::cudaScanRecursionThreshold; b=(b+E::nv-1)/E::nv) {
    n += b;
  }
  return n*sizeof(T);
}

// ----------------------------------------------------------------------------
// inclusive scan
// ----------------------------------------------------------------------------

//template<typename P, typename I, typename O, typename C>
//void cuda_inclusive_scan(P&& p, I first, I last, O output, C op) {
//
//  unsigned count = std::distance(first, last);
//
//  if(count == 0) {
//    return;
//  }
//
//  using T = typename std::iterator_traits<O>::value_type;
//
//  // allocate temporary buffer
<<<<<<< HEAD
//  cudaScopedDeviceMemory<std::byte> temp(cuda_scan_buffer_size<P, T>(count));
//
=======
//  cudaDeviceVector<std::byte> temp(cuda_scan_buffer_size<P, T>(count));
//  
>>>>>>> b4fba93f
//  // launch the scan loop
//  detail::cuda_scan_loop(
//    p, detail::cudaScanType::INCLUSIVE, first, count, output, op, temp.data()
//  );
//
//  // synchronize the execution
//  p.synchronize();
//}

/**
@brief performs asynchronous inclusive scan over a range of items

@tparam P execution policy type
@tparam I input iterator
@tparam O output iterator
@tparam C binary operator type

@param p execution policy
@param first iterator to the beginning of the input range
@param last iterator to the end of the input range
@param output iterator to the beginning of the output range
@param op binary operator to apply to scan
@param buf pointer to the temporary buffer

*/
template<typename P, typename I, typename O, typename C>
void cuda_inclusive_scan(
  P&& p, I first, I last, O output, C op, void* buf
) {

  unsigned count = std::distance(first, last);

  if(count == 0) {
    return;
  }

  // launch the scan loop
  detail::cuda_scan_loop(
    p, detail::cudaScanType::INCLUSIVE, first, count, output, op, buf
  );
}

// ----------------------------------------------------------------------------
// transform inclusive_scan
// ----------------------------------------------------------------------------

//template<typename P, typename I, typename O, typename C, typename U>
//void cuda_transform_inclusive_scan(
//  P&& p, I first, I last, O output, C bop, U uop
//) {
//
//  unsigned count = std::distance(first, last);
//
//  if(count == 0) {
//    return;
//  }
//
//  using T = typename std::iterator_traits<O>::value_type;
//
//  // allocate temporary buffer
//  cudaDeviceVector<std::byte> temp(cuda_scan_buffer_size<P, T>(count));
//  auto buf = temp.data();
//
//  // launch the scan loop
//  detail::cuda_scan_loop(
//    p, detail::cudaScanType::INCLUSIVE,
//    cuda_make_load_iterator<T>([=]__device__(auto i){ return uop(*(first+i)); }),
//    count, output, bop, buf
//  );
//
//  // synchronize the execution
//  p.synchronize();
//}

/**
@brief performs asynchronous inclusive scan over a range of transformed items

@tparam P execution policy type
@tparam I input iterator
@tparam O output iterator
@tparam C binary operator type
@tparam U unary operator type

@param p execution policy
@param first iterator to the beginning of the input range
@param last iterator to the end of the input range
@param output iterator to the beginning of the output range
@param bop binary operator to apply to scan
@param uop unary operator to apply to transform each item before scan
@param buf pointer to the temporary buffer

*/
template<typename P, typename I, typename O, typename C, typename U>
void cuda_transform_inclusive_scan(
  P&& p, I first, I last, O output, C bop, U uop, void* buf
) {

  using T = typename std::iterator_traits<O>::value_type;

  unsigned count = std::distance(first, last);

  if(count == 0) {
    return;
  }

  // launch the scan loop
  detail::cuda_scan_loop(
    p, detail::cudaScanType::INCLUSIVE,
    cuda_make_load_iterator<T>([=]__device__(auto i){ return uop(*(first+i)); }),
    count, output, bop, buf
  );
}

// ----------------------------------------------------------------------------
// exclusive scan
// ----------------------------------------------------------------------------

//template<typename P, typename I, typename O, typename C>
//void cuda_exclusive_scan(P&& p, I first, I last, O output, C op) {
//
//  unsigned count = std::distance(first, last);
//
//  if(count == 0) {
//    return;
//  }
//
//  using T = typename std::iterator_traits<O>::value_type;
//
//  // allocate temporary buffer
//  cudaDeviceVector<std::byte> temp(cuda_scan_buffer_size<P, T>(count));
//  auto buf = temp.data();
//
//  // launch the scan loop
//  detail::cuda_scan_loop(
//    p, detail::cudaScanType::EXCLUSIVE, first, count, output, op, buf
//  );
//
//  // synchronize the execution
//  p.synchronize();
//}

/**
@brief performs asynchronous exclusive scan over a range of items

@tparam P execution policy type
@tparam I input iterator
@tparam O output iterator
@tparam C binary operator type

@param p execution policy
@param first iterator to the beginning of the input range
@param last iterator to the end of the input range
@param output iterator to the beginning of the output range
@param op binary operator to apply to scan
@param buf pointer to the temporary buffer

*/
template<typename P, typename I, typename O, typename C>
void cuda_exclusive_scan(
  P&& p, I first, I last, O output, C op, void* buf
) {

  unsigned count = std::distance(first, last);

  if(count == 0) {
    return;
  }

  // launch the scan loop
  detail::cuda_scan_loop(
    p, detail::cudaScanType::EXCLUSIVE, first, count, output, op, buf
  );
}

// ----------------------------------------------------------------------------
// transform exclusive scan
// ----------------------------------------------------------------------------

//template<typename P, typename I, typename O, typename C, typename U>
//void cuda_transform_exclusive_scan(
//  P&& p, I first, I last, O output, C bop, U uop
//) {
//
//  unsigned count = std::distance(first, last);
//
//  if(count == 0) {
//    return;
//  }
//
//  using T = typename std::iterator_traits<O>::value_type;
//
//  // allocate temporary buffer
//  cudaDeviceVector<std::byte> temp(cuda_scan_buffer_size<P, T>(count));
//  auto buf = temp.data();
//
//  // launch the scan loop
//  detail::cuda_scan_loop(
//    p, detail::cudaScanType::EXCLUSIVE,
//    cuda_make_load_iterator<T>([=]__device__(auto i){ return uop(*(first+i)); }),
//    count, output, bop, buf
//  );
//
//  // synchronize the execution
//  p.synchronize();
//}

/**
@brief performs asynchronous exclusive scan over a range of items

@tparam P execution policy type
@tparam I input iterator
@tparam O output iterator
@tparam C binary operator type
@tparam U unary operator type

@param p execution policy
@param first iterator to the beginning of the input range
@param last iterator to the end of the input range
@param output iterator to the beginning of the output range
@param bop binary operator to apply to scan
@param uop unary operator to apply to transform each item before scan
@param buf pointer to the temporary buffer

*/
template<typename P, typename I, typename O, typename C, typename U>
void cuda_transform_exclusive_scan(
  P&& p, I first, I last, O output, C bop, U uop, void* buf
) {

  using T = typename std::iterator_traits<O>::value_type;

  unsigned count = std::distance(first, last);

  if(count == 0) {
    return;
  }

  // launch the scan loop
  detail::cuda_scan_loop(
    p, detail::cudaScanType::EXCLUSIVE,
    cuda_make_load_iterator<T>([=]__device__(auto i){ return uop(*(first+i)); }),
    count, output, bop, buf
  );
}

// ----------------------------------------------------------------------------
// cudaFlow
// ----------------------------------------------------------------------------

// Function: inclusive_scan
template <typename I, typename O, typename C>
cudaTask cudaFlow::inclusive_scan(I first, I last, O output, C op) {
  return capture([=](cudaFlowCapturer& cap) {
    cap.make_optimizer<cudaLinearCapturing>();
    cap.inclusive_scan(first, last, output, op);
  });
}

// Function: inclusive_scan
template <typename I, typename O, typename C>
void cudaFlow::inclusive_scan(cudaTask task, I first, I last, O output, C op) {
  capture(task, [=](cudaFlowCapturer& cap) {
    cap.make_optimizer<cudaLinearCapturing>();
    cap.inclusive_scan(first, last, output, op);
  });
}

// Function: exclusive_scan
template <typename I, typename O, typename C>
cudaTask cudaFlow::exclusive_scan(I first, I last, O output, C op) {
  return capture([=](cudaFlowCapturer& cap) {
    cap.make_optimizer<cudaLinearCapturing>();
    cap.exclusive_scan(first, last, output, op);
  });
}

// Function: exclusive_scan
template <typename I, typename O, typename C>
void cudaFlow::exclusive_scan(cudaTask task, I first, I last, O output, C op) {
  capture(task, [=](cudaFlowCapturer& cap) {
    cap.make_optimizer<cudaLinearCapturing>();
    cap.exclusive_scan(first, last, output, op);
  });
}

// Function: transform_inclusive_scan
template <typename I, typename O, typename B, typename U>
cudaTask cudaFlow::transform_inclusive_scan(
  I first, I last, O output, B bop, U uop
) {
  return capture([=](cudaFlowCapturer& cap) {
    cap.make_optimizer<cudaLinearCapturing>();
    cap.transform_inclusive_scan(first, last, output, bop, uop);
  });
}

// Function: transform_inclusive_scan
template <typename I, typename O, typename B, typename U>
void cudaFlow::transform_inclusive_scan(
  cudaTask task, I first, I last, O output, B bop, U uop
) {
  capture(task, [=](cudaFlowCapturer& cap) {
    cap.make_optimizer<cudaLinearCapturing>();
    cap.transform_inclusive_scan(first, last, output, bop, uop);
  });
}

// Function: transform_exclusive_scan
template <typename I, typename O, typename B, typename U>
cudaTask cudaFlow::transform_exclusive_scan(
  I first, I last, O output, B bop, U uop
) {
  return capture([=](cudaFlowCapturer& cap) {
    cap.make_optimizer<cudaLinearCapturing>();
    cap.transform_exclusive_scan(first, last, output, bop, uop);
  });
}

// Function: transform_exclusive_scan
template <typename I, typename O, typename B, typename U>
void cudaFlow::transform_exclusive_scan(
  cudaTask task, I first, I last, O output, B bop, U uop
) {
  capture(task, [=](cudaFlowCapturer& cap) {
    cap.make_optimizer<cudaLinearCapturing>();
    cap.transform_exclusive_scan(first, last, output, bop, uop);
  });
}

// ----------------------------------------------------------------------------
// cudaFlowCapturer
// ----------------------------------------------------------------------------

// Function: inclusive_scan
template <typename I, typename O, typename C>
cudaTask cudaFlowCapturer::inclusive_scan(I first, I last, O output, C op) {

  using T = typename std::iterator_traits<O>::value_type;

  auto bufsz = cuda_scan_buffer_size<cudaDefaultExecutionPolicy, T>(
    std::distance(first, last)
  );

<<<<<<< HEAD
  return on([=, buf=MoC{cudaScopedDeviceMemory<std::byte>(bufsz)}]
=======
  return on([=, buf=MoC{cudaDeviceVector<std::byte>(bufsz)}] 
>>>>>>> b4fba93f
  (cudaStream_t stream) mutable {
    cudaDefaultExecutionPolicy p(stream);
    cuda_inclusive_scan(p, first, last, output, op, buf.get().data());
  });
}

// Function: inclusive_scan
template <typename I, typename O, typename C>
void cudaFlowCapturer::inclusive_scan(
  cudaTask task, I first, I last, O output, C op
) {

  using T = typename std::iterator_traits<O>::value_type;

  auto bufsz = cuda_scan_buffer_size<cudaDefaultExecutionPolicy, T>(
    std::distance(first, last)
  );

<<<<<<< HEAD
  on(task, [=, buf=MoC{cudaScopedDeviceMemory<std::byte>(bufsz)}]
=======
  on(task, [=, buf=MoC{cudaDeviceVector<std::byte>(bufsz)}] 
>>>>>>> b4fba93f
  (cudaStream_t stream) mutable {
    cudaDefaultExecutionPolicy p(stream);
    cuda_inclusive_scan(p, first, last, output, op, buf.get().data());
  });
}

// Function: exclusive_scan
template <typename I, typename O, typename C>
cudaTask cudaFlowCapturer::exclusive_scan(I first, I last, O output, C op) {

  using T = typename std::iterator_traits<O>::value_type;

  auto bufsz = cuda_scan_buffer_size<cudaDefaultExecutionPolicy, T>(
    std::distance(first, last)
  );

<<<<<<< HEAD
  return on([=, buf=MoC{cudaScopedDeviceMemory<std::byte>(bufsz)}]
=======
  return on([=, buf=MoC{cudaDeviceVector<std::byte>(bufsz)}] 
>>>>>>> b4fba93f
  (cudaStream_t stream) mutable {
    cudaDefaultExecutionPolicy p(stream);
    cuda_exclusive_scan(p, first, last, output, op, buf.get().data());
  });
}

// Function: exclusive_scan
template <typename I, typename O, typename C>
void cudaFlowCapturer::exclusive_scan(
  cudaTask task, I first, I last, O output, C op
) {

  using T = typename std::iterator_traits<O>::value_type;

  auto bufsz = cuda_scan_buffer_size<cudaDefaultExecutionPolicy, T>(
    std::distance(first, last)
  );

<<<<<<< HEAD
  on(task, [=, buf=MoC{cudaScopedDeviceMemory<std::byte>(bufsz)}]
=======
  on(task, [=, buf=MoC{cudaDeviceVector<std::byte>(bufsz)}] 
>>>>>>> b4fba93f
  (cudaStream_t stream) mutable {
    cudaDefaultExecutionPolicy p(stream);
    cuda_exclusive_scan(p, first, last, output, op, buf.get().data());
  });
}

// Function: transform_inclusive_scan
template <typename I, typename O, typename B, typename U>
cudaTask cudaFlowCapturer::transform_inclusive_scan(
  I first, I last, O output, B bop, U uop
) {

  using T = typename std::iterator_traits<O>::value_type;

  auto bufsz = cuda_scan_buffer_size<cudaDefaultExecutionPolicy, T>(
    std::distance(first, last)
  );

<<<<<<< HEAD
  return on([=, buf=MoC{cudaScopedDeviceMemory<std::byte>(bufsz)}]
=======
  return on([=, buf=MoC{cudaDeviceVector<std::byte>(bufsz)}] 
>>>>>>> b4fba93f
  (cudaStream_t stream) mutable {
    cudaDefaultExecutionPolicy p(stream);
    cuda_transform_inclusive_scan(
      p, first, last, output, bop, uop, buf.get().data()
    );
  });
}

// Function: transform_inclusive_scan
template <typename I, typename O, typename B, typename U>
void cudaFlowCapturer::transform_inclusive_scan(
  cudaTask task, I first, I last, O output, B bop, U uop
) {

  using T = typename std::iterator_traits<O>::value_type;

  auto bufsz = cuda_scan_buffer_size<cudaDefaultExecutionPolicy, T>(
    std::distance(first, last)
  );

<<<<<<< HEAD
  on(task, [=, buf=MoC{cudaScopedDeviceMemory<std::byte>(bufsz)}]
=======
  on(task, [=, buf=MoC{cudaDeviceVector<std::byte>(bufsz)}] 
>>>>>>> b4fba93f
  (cudaStream_t stream) mutable {
    cudaDefaultExecutionPolicy p(stream);
    cuda_transform_inclusive_scan(
      p, first, last, output, bop, uop, buf.get().data()
    );
  });
}

// Function: transform_exclusive_scan
template <typename I, typename O, typename B, typename U>
cudaTask cudaFlowCapturer::transform_exclusive_scan(
  I first, I last, O output, B bop, U uop
) {

  using T = typename std::iterator_traits<O>::value_type;

  auto bufsz = cuda_scan_buffer_size<cudaDefaultExecutionPolicy, T>(
    std::distance(first, last)
  );

<<<<<<< HEAD
  return on([=, buf=MoC{cudaScopedDeviceMemory<std::byte>(bufsz)}]
=======
  return on([=, buf=MoC{cudaDeviceVector<std::byte>(bufsz)}] 
>>>>>>> b4fba93f
  (cudaStream_t stream) mutable {
    cudaDefaultExecutionPolicy p(stream);
    cuda_transform_exclusive_scan(
      p, first, last, output, bop, uop, buf.get().data()
    );
  });
}

// Function: transform_exclusive_scan
template <typename I, typename O, typename B, typename U>
void cudaFlowCapturer::transform_exclusive_scan(
  cudaTask task, I first, I last, O output, B bop, U uop
) {

  using T = typename std::iterator_traits<O>::value_type;

  auto bufsz = cuda_scan_buffer_size<cudaDefaultExecutionPolicy, T>(
    std::distance(first, last)
  );

<<<<<<< HEAD
  on(task, [=, buf=MoC{cudaScopedDeviceMemory<std::byte>(bufsz)}]
=======
  on(task, [=, buf=MoC{cudaDeviceVector<std::byte>(bufsz)}] 
>>>>>>> b4fba93f
  (cudaStream_t stream) mutable {
    cudaDefaultExecutionPolicy p(stream);
    cuda_transform_exclusive_scan(
      p, first, last, output, bop, uop, buf.get().data()
    );
  });
}


}  // end of namespace tf -----------------------------------------------------


<|MERGE_RESOLUTION|>--- conflicted
+++ resolved
@@ -363,13 +363,8 @@
 //  using T = typename std::iterator_traits<O>::value_type;
 //
 //  // allocate temporary buffer
-<<<<<<< HEAD
-//  cudaScopedDeviceMemory<std::byte> temp(cuda_scan_buffer_size<P, T>(count));
-//
-=======
 //  cudaDeviceVector<std::byte> temp(cuda_scan_buffer_size<P, T>(count));
 //  
->>>>>>> b4fba93f
 //  // launch the scan loop
 //  detail::cuda_scan_loop(
 //    p, detail::cudaScanType::INCLUSIVE, first, count, output, op, temp.data()
@@ -713,11 +708,7 @@
     std::distance(first, last)
   );
 
-<<<<<<< HEAD
-  return on([=, buf=MoC{cudaScopedDeviceMemory<std::byte>(bufsz)}]
-=======
   return on([=, buf=MoC{cudaDeviceVector<std::byte>(bufsz)}] 
->>>>>>> b4fba93f
   (cudaStream_t stream) mutable {
     cudaDefaultExecutionPolicy p(stream);
     cuda_inclusive_scan(p, first, last, output, op, buf.get().data());
@@ -736,11 +727,7 @@
     std::distance(first, last)
   );
 
-<<<<<<< HEAD
-  on(task, [=, buf=MoC{cudaScopedDeviceMemory<std::byte>(bufsz)}]
-=======
   on(task, [=, buf=MoC{cudaDeviceVector<std::byte>(bufsz)}] 
->>>>>>> b4fba93f
   (cudaStream_t stream) mutable {
     cudaDefaultExecutionPolicy p(stream);
     cuda_inclusive_scan(p, first, last, output, op, buf.get().data());
@@ -757,11 +744,7 @@
     std::distance(first, last)
   );
 
-<<<<<<< HEAD
-  return on([=, buf=MoC{cudaScopedDeviceMemory<std::byte>(bufsz)}]
-=======
   return on([=, buf=MoC{cudaDeviceVector<std::byte>(bufsz)}] 
->>>>>>> b4fba93f
   (cudaStream_t stream) mutable {
     cudaDefaultExecutionPolicy p(stream);
     cuda_exclusive_scan(p, first, last, output, op, buf.get().data());
@@ -780,11 +763,7 @@
     std::distance(first, last)
   );
 
-<<<<<<< HEAD
-  on(task, [=, buf=MoC{cudaScopedDeviceMemory<std::byte>(bufsz)}]
-=======
   on(task, [=, buf=MoC{cudaDeviceVector<std::byte>(bufsz)}] 
->>>>>>> b4fba93f
   (cudaStream_t stream) mutable {
     cudaDefaultExecutionPolicy p(stream);
     cuda_exclusive_scan(p, first, last, output, op, buf.get().data());
@@ -803,11 +782,7 @@
     std::distance(first, last)
   );
 
-<<<<<<< HEAD
-  return on([=, buf=MoC{cudaScopedDeviceMemory<std::byte>(bufsz)}]
-=======
   return on([=, buf=MoC{cudaDeviceVector<std::byte>(bufsz)}] 
->>>>>>> b4fba93f
   (cudaStream_t stream) mutable {
     cudaDefaultExecutionPolicy p(stream);
     cuda_transform_inclusive_scan(
@@ -828,11 +803,7 @@
     std::distance(first, last)
   );
 
-<<<<<<< HEAD
-  on(task, [=, buf=MoC{cudaScopedDeviceMemory<std::byte>(bufsz)}]
-=======
   on(task, [=, buf=MoC{cudaDeviceVector<std::byte>(bufsz)}] 
->>>>>>> b4fba93f
   (cudaStream_t stream) mutable {
     cudaDefaultExecutionPolicy p(stream);
     cuda_transform_inclusive_scan(
@@ -853,11 +824,7 @@
     std::distance(first, last)
   );
 
-<<<<<<< HEAD
-  return on([=, buf=MoC{cudaScopedDeviceMemory<std::byte>(bufsz)}]
-=======
   return on([=, buf=MoC{cudaDeviceVector<std::byte>(bufsz)}] 
->>>>>>> b4fba93f
   (cudaStream_t stream) mutable {
     cudaDefaultExecutionPolicy p(stream);
     cuda_transform_exclusive_scan(
@@ -878,11 +845,7 @@
     std::distance(first, last)
   );
 
-<<<<<<< HEAD
-  on(task, [=, buf=MoC{cudaScopedDeviceMemory<std::byte>(bufsz)}]
-=======
   on(task, [=, buf=MoC{cudaDeviceVector<std::byte>(bufsz)}] 
->>>>>>> b4fba93f
   (cudaStream_t stream) mutable {
     cudaDefaultExecutionPolicy p(stream);
     cuda_transform_exclusive_scan(
