--- conflicted
+++ resolved
@@ -305,11 +305,7 @@
     std::distance(first, last)
   );
 
-<<<<<<< HEAD
-  return on([=, buf=MoC{cudaScopedDeviceMemory<std::byte>(bufsz)}]
-=======
   return on([=, buf=MoC{cudaDeviceVector<std::byte>(bufsz)}] 
->>>>>>> b4fba93f
   (cudaStream_t stream) mutable {
     cudaDefaultExecutionPolicy p(stream);
     cuda_min_element(p, first, last, idx, op, buf.get().data());
@@ -328,11 +324,7 @@
     std::distance(first, last)
   );
 
-<<<<<<< HEAD
-  on(task, [=, buf=MoC{cudaScopedDeviceMemory<std::byte>(bufsz)}]
-=======
   on(task, [=, buf=MoC{cudaDeviceVector<std::byte>(bufsz)}] 
->>>>>>> b4fba93f
   (cudaStream_t stream) mutable {
     cudaDefaultExecutionPolicy p(stream);
     cuda_min_element(p, first, last, idx, op, buf.get().data());
@@ -438,11 +430,7 @@
     std::distance(first, last)
   );
 
-<<<<<<< HEAD
-  return on([=, buf=MoC{cudaScopedDeviceMemory<std::byte>(bufsz)}]
-=======
   return on([=, buf=MoC{cudaDeviceVector<std::byte>(bufsz)}] 
->>>>>>> b4fba93f
   (cudaStream_t stream) mutable {
     cudaDefaultExecutionPolicy p(stream);
     cuda_max_element(p, first, last, idx, op, buf.get().data());
@@ -461,11 +449,7 @@
     std::distance(first, last)
   );
 
-<<<<<<< HEAD
-  on(task, [=, buf=MoC{cudaScopedDeviceMemory<std::byte>(bufsz)}]
-=======
   on(task, [=, buf=MoC{cudaDeviceVector<std::byte>(bufsz)}] 
->>>>>>> b4fba93f
   (cudaStream_t stream) mutable {
     cudaDefaultExecutionPolicy p(stream);
     cuda_max_element(p, first, last, idx, op, buf.get().data());
