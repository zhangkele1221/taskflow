--- conflicted
+++ resolved
@@ -865,11 +865,7 @@
 + Submit contributions using [pull requests][GitHub pull requests]
 + Learn more about Cpp-Taskflow by reading the [documentation][wiki]
 + Release notes are highlighted [here][release notes]
-<<<<<<< HEAD
-+ Read and cite our [IPDPS19](doxygen/reference/ipdps19.pdf) paper
-=======
 + Read and cite our [IPDPS19][IPDPS19] paper
->>>>>>> 7a088cce
 + Visit a curated list of [awesome parallel computing resources](awesome-parallel-computing.md)
 
 # Who is Using Cpp-Taskflow?
