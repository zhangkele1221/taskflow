--- conflicted
+++ resolved
@@ -246,20 +246,6 @@
   INSTALL_DESTINATION ${TF_LIB_INSTALL_DIR}/cmake
   PATH_VARS TF_INC_INSTALL_DIR
 )
-<<<<<<< HEAD
-
-write_basic_package_version_file(
-  ${PROJECT_NAME}ConfigVersion.cmake 
-  COMPATIBILITY SameMajorVersion
-)
-
-install(
-  FILES ${CMAKE_CURRENT_BINARY_DIR}/${PROJECT_NAME}Config.cmake
-        ${CMAKE_CURRENT_BINARY_DIR}/${PROJECT_NAME}ConfigVersion.cmake
-  DESTINATION ${TF_LIB_INSTALL_DIR}/cmake 
-)
-=======
->>>>>>> 9c9c4ec3
 
 write_basic_package_version_file(
   ${PROJECT_NAME}ConfigVersion.cmake 
