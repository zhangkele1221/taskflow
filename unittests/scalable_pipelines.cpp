#define DOCTEST_CONFIG_IMPLEMENT_WITH_MAIN

#include <doctest.h>

#include <taskflow/taskflow.hpp>
#include <taskflow/algorithm/pipeline.hpp>

// ----------------------------------------------------------------------------
// Constructors and Assignments
// ----------------------------------------------------------------------------

TEST_CASE("ScalablePipeline.Basics" * doctest::timeout(300)) {

  size_t N = 10;

  std::vector< tf::Pipe<std::function<void(tf::Pipeflow&)>> > pipes;

  for(size_t i=0; i<N; i++) {
    pipes.emplace_back(tf::PipeType::SERIAL, [&](tf::Pipeflow&) {});
  }

  using iterator_type = decltype(pipes)::iterator;

  tf::ScalablePipeline<iterator_type> rhs;

  REQUIRE(rhs.num_lines()  == 0);
  REQUIRE(rhs.num_pipes()  == 0);
  REQUIRE(rhs.num_tokens() == 0);

  rhs.reset(1, pipes.begin(), pipes.end());

  REQUIRE(rhs.num_lines()  == 1);
  REQUIRE(rhs.num_pipes()  == N);
  REQUIRE(rhs.num_tokens() == 0);

  tf::ScalablePipeline<iterator_type> lhs(std::move(rhs));

  REQUIRE(rhs.num_lines()  == 0);
  REQUIRE(rhs.num_pipes()  == 0);
  REQUIRE(rhs.num_tokens() == 0);
  REQUIRE(lhs.num_lines()  == 1);
  REQUIRE(lhs.num_pipes()  == N);
  REQUIRE(lhs.num_tokens() == 0);

  rhs = std::move(lhs);

  REQUIRE(lhs.num_lines()  == 0);
  REQUIRE(lhs.num_pipes()  == 0);
  REQUIRE(lhs.num_tokens() == 0);
  REQUIRE(rhs.num_lines()  == 1);
  REQUIRE(rhs.num_pipes()  == N);
  REQUIRE(rhs.num_tokens() == 0);
}

// ----------------------------------------------------------------------------
// Scalable Pipeline
// ----------------------------------------------------------------------------

void scalable_pipeline(size_t num_lines, size_t num_pipes) {

  tf::Executor executor;
  tf::Taskflow taskflow;

  size_t N = 0;

  std::vector< tf::Pipe<std::function<void(tf::Pipeflow&)>> > pipes;
  std::vector< int > data(num_lines, -1);

  for(size_t i=0; i<num_pipes; i++) {
    pipes.emplace_back(tf::PipeType::SERIAL, [&](tf::Pipeflow& pf) mutable {

      switch(pf.pipe()) {
        case 0:
          if(pf.token() == 1111) {
            pf.stop();
            return;
          }
          data[pf.line()] = num_pipes * pf.token();
        break;

        default: {
          ++data[pf.line()];
        }
        break;
      }
      //printf("data[%zu]=%d\n", pf.line(), data[pf.line()]);
      REQUIRE(data[pf.line()] == (pf.token() * num_pipes + pf.pipe()));
      if(pf.pipe() == num_pipes - 1) {
        N++;
      }
    });
  }

  tf::ScalablePipeline spl(num_lines, pipes.begin(), pipes.end());
  taskflow.composed_of(spl);
  executor.run(taskflow).wait();

  REQUIRE(N == 1111);
}

TEST_CASE("ScalablePipeline" * doctest::timeout(300)) {
  for(size_t L=1; L<=10; L++) {
    for(size_t P=1; P<=10; P++) {
      scalable_pipeline(L, P);
    }
  }
}

// ----------------------------------------------------------------------------
// Scalable Pipeline using Reset
// ----------------------------------------------------------------------------

void scalable_pipeline_reset(size_t num_lines, size_t num_pipes) {

  tf::Executor executor;
  tf::Taskflow taskflow;

  size_t N = 0;

  std::vector< tf::Pipe<std::function<void(tf::Pipeflow&)>> > pipes;
  std::vector< int > data(num_lines, -1);

  tf::ScalablePipeline<typename decltype(pipes)::iterator> spl(num_lines);

  auto init = taskflow.emplace([&](){
    for(size_t i=0; i<num_pipes; i++) {
      pipes.emplace_back(tf::PipeType::SERIAL, [&](tf::Pipeflow& pf) mutable {

        switch(pf.pipe()) {
          case 0:
            if(pf.token() == 1111) {
              pf.stop();
              return;
            }
            data[pf.line()] = num_pipes * pf.token();
          break;

          default: {
            ++data[pf.line()];
          }
          break;
        }
        //printf("data[%zu]=%d\n", pf.line(), data[pf.line()]);
        REQUIRE(data[pf.line()] == (pf.token() * num_pipes + pf.pipe()));

        if(pf.pipe() == num_pipes - 1) {
          N++;
        }
      });
    }
    spl.reset(pipes.begin(), pipes.end());
  });

  auto pipeline = taskflow.composed_of(spl);
  pipeline.succeed(init);
  executor.run(taskflow).wait();

  REQUIRE(N == 1111);
}

TEST_CASE("ScalablePipeline.Reset" * doctest::timeout(300)) {
  for(size_t L=1; L<=10; L++) {
    for(size_t P=1; P<=10; P++) {
      scalable_pipeline_reset(L, P);
    }
  }
}

// ----------------------------------------------------------------------------
// Scalable Pipeline using Iterative Reset
// ----------------------------------------------------------------------------

void scalable_pipeline_iterative_reset(size_t num_lines, size_t num_pipes) {

  tf::Executor executor;
  tf::Taskflow taskflow;

  size_t N = 0;

  std::vector< tf::Pipe<std::function<void(tf::Pipeflow&)>> > pipes;
  std::vector< int > data(num_lines, -1);

  tf::ScalablePipeline<typename decltype(pipes)::iterator> spl(num_lines);

  auto init = taskflow.emplace([&](){
    for(size_t i=0; i<num_pipes; i++) {
      pipes.emplace_back(tf::PipeType::SERIAL, [&](tf::Pipeflow& pf) mutable {

        switch(pf.pipe()) {
          case 0:
            if(pf.token() == 1111) {
              pf.stop();
              return;
            }
            data[pf.line()] = num_pipes * pf.token();
          break;

          default: {
            ++data[pf.line()];
          }
          break;
        }
        //printf("data[%zu]=%d\n", pf.line(), data[pf.line()]);
        REQUIRE(data[pf.line()] == (pf.token() * num_pipes + pf.pipe()));

        if(pf.pipe() == num_pipes - 1) {
          N++;
        }
      });
    }
    spl.reset(pipes.begin(), pipes.end());
  });

  auto cond = taskflow.emplace([&, i=0]()mutable{
    REQUIRE(N == 1111*(i+1));
    spl.reset();
    return (i++ < 3) ? 0 : -1;
  });

  auto pipeline = taskflow.composed_of(spl);
  pipeline.succeed(init)
          .precede(cond);
  cond.precede(pipeline);
  executor.run(taskflow).wait();
}

TEST_CASE("ScalablePipeline.IterativeReset" * doctest::timeout(300)) {
  for(size_t L=1; L<=10; L++) {
    for(size_t P=1; P<=10; P++) {
      scalable_pipeline_iterative_reset(L, P);
    }
  }
}

// ----------------------------------------------------------------------------
// Scalable Pipeline Reset
//
// reset(num_lines, pipes.begin(), pipes.end())
// ----------------------------------------------------------------------------

void scalable_pipeline_lines_reset(size_t num_lines, size_t num_pipes) {

  tf::Executor executor;

  size_t N = 0;

  std::vector<tf::Pipe<>> pipes;
  tf::ScalablePipeline<typename decltype(pipes)::iterator> spl;

  for(size_t l = 1; l <= num_lines; ++l) {
    tf::Taskflow taskflow;
    std::vector<int> data(l, -1);

    auto init = taskflow.emplace([&](){
      for(size_t i=0; i<num_pipes; i++) {
        pipes.emplace_back(tf::PipeType::SERIAL, [&](tf::Pipeflow& pf) mutable {

          switch(pf.pipe()) {
            case 0:
              if(pf.token() == 1111) {
                pf.stop();
                return;
              }
              data[pf.line()] = num_pipes * pf.token();
            break;

            default: {
              ++data[pf.line()];
            }
            break;
          }
          //printf("data[%zu]=%d\n", pf.line(), data[pf.line()]);
          REQUIRE(data[pf.line()] == (pf.token() * num_pipes + pf.pipe()));

          if(pf.pipe() == num_pipes - 1) {
            N++;
          }
        });
      }
      spl.reset(l, pipes.begin(), pipes.end());
    });

    auto check = taskflow.emplace([&]()mutable{
      REQUIRE(N == 1111 * l);
      pipes.clear();
    });

    auto pipeline = taskflow.composed_of(spl);
    pipeline.succeed(init)
            .precede(check);
    executor.run(taskflow).wait();
  }

}

TEST_CASE("ScalablePipeline.LinesReset" * doctest::timeout(300)) {
  for(size_t P=1; P<=10; P++) {
    scalable_pipeline_lines_reset(10, P);
  }
}

// ----------------------------------------------------------------------------
//
// ifelse ScalablePipeline has three pipes, L lines, w workers
//
// SPS
// ----------------------------------------------------------------------------

int ifelse_spipe_ans(int a) {
  // pipe 1
  if(a / 2 != 0) {
    a += 8;
  }
  // pipe 2
  if(a > 4897) {
    a -= 1834;
  }
  else {
    a += 3;
  }
  // pipe 3
  if((a + 9) / 4 < 50) {
    a += 1;
  }
  else {
    a += 17;
  }

  return a;
}

void ifelse_spipeline(size_t L, unsigned w) {
  srand(time(NULL));

  tf::Executor executor(w);
  size_t maxN = 200;

  std::vector<int> source(maxN);
  for(auto&& s: source) {
    s = rand() % 9962;
  }
  std::vector<std::array<int, 4>> buffer(L);

  std::vector<tf::Pipe<>> pipes;
  tf::ScalablePipeline<typename decltype(pipes)::iterator> pl;

  for(size_t N = 1; N < maxN; ++N) {
    tf::Taskflow taskflow;

    std::vector<int> collection;
    collection.reserve(N);

    // pipe 1
    pipes.emplace_back(tf::PipeType::SERIAL, [&, N](auto& pf){
        if(pf.token() == N) {
          pf.stop();
          return;
        }

        if(source[pf.token()] / 2 == 0) {
          buffer[pf.line()][pf.pipe()] = source[pf.token()];
        }
        else {
          buffer[pf.line()][pf.pipe()] = source[pf.token()] + 8;
        }

    });

      // pipe 2
    pipes.emplace_back(tf::PipeType::PARALLEL, [&](auto& pf){

        if(buffer[pf.line()][pf.pipe() - 1] > 4897) {
          buffer[pf.line()][pf.pipe()] =  buffer[pf.line()][pf.pipe() - 1] - 1834;
        }
        else {
          buffer[pf.line()][pf.pipe()] = buffer[pf.line()][pf.pipe() - 1] + 3;
        }

    });

    // pipe 3
    pipes.emplace_back(tf::PipeType::SERIAL, [&](auto& pf){

        if((buffer[pf.line()][pf.pipe() - 1] + 9) / 4 < 50) {
          buffer[pf.line()][pf.pipe()] = buffer[pf.line()][pf.pipe() - 1] + 1;
        }
        else {
          buffer[pf.line()][pf.pipe()] = buffer[pf.line()][pf.pipe() - 1] + 17;
        }

        collection.push_back(buffer[pf.line()][pf.pipe()]);

    });

    pl.reset(L, pipes.begin(), pipes.end());

    auto pl_t = taskflow.composed_of(pl).name("pipeline");

    auto check_t = taskflow.emplace([&](){
      for(size_t n = 0; n < N; ++n) {
        REQUIRE(collection[n] == ifelse_spipe_ans(source[n]));
      }
    }).name("check");

    pl_t.precede(check_t);

    executor.run(taskflow).wait();

    pipes.clear();
  }
}

TEST_CASE("ScalablePipeline.Ifelse.1L.1W" * doctest::timeout(300)) {
  ifelse_spipeline(1, 1);
}

TEST_CASE("ScalablePipeline.Ifelse.1L.2W" * doctest::timeout(300)) {
  ifelse_spipeline(1, 2);
}

TEST_CASE("ScalablePipeline.Ifelse.1L.3W" * doctest::timeout(300)) {
  ifelse_spipeline(1, 3);
}

TEST_CASE("ScalablePipeline.Ifelse.1L.4W" * doctest::timeout(300)) {
  ifelse_spipeline(1, 4);
}

TEST_CASE("ScalablePipeline.Ifelse.3L.1W" * doctest::timeout(300)) {
  ifelse_spipeline(3, 1);
}

TEST_CASE("ScalablePipeline.Ifelse.3L.2W" * doctest::timeout(300)) {
  ifelse_spipeline(3, 2);
}

TEST_CASE("ScalablePipeline.Ifelse.3L.3W" * doctest::timeout(300)) {
  ifelse_spipeline(3, 3);
}

TEST_CASE("ScalablePipeline.Ifelse.3L.4W" * doctest::timeout(300)) {
  ifelse_spipeline(3, 4);
}

TEST_CASE("ScalablePipeline.Ifelse.5L.1W" * doctest::timeout(300)) {
  ifelse_spipeline(5, 1);
}

TEST_CASE("ScalablePipeline.Ifelse.5L.2W" * doctest::timeout(300)) {
  ifelse_spipeline(5, 2);
}

TEST_CASE("ScalablePipeline.Ifelse.5L.3W" * doctest::timeout(300)) {
  ifelse_spipeline(5, 3);
}

TEST_CASE("ScalablePipeline.Ifelse.5L.4W" * doctest::timeout(300)) {
  ifelse_spipeline(5, 4);
}

TEST_CASE("ScalablePipeline.Ifelse.7L.1W" * doctest::timeout(300)) {
  ifelse_spipeline(7, 1);
}

TEST_CASE("ScalablePipeline.Ifelse.7L.2W" * doctest::timeout(300)) {
  ifelse_spipeline(7, 2);
}

TEST_CASE("ScalablePipeline.Ifelse.7L.3W" * doctest::timeout(300)) {
  ifelse_spipeline(7, 3);
}

TEST_CASE("ScalablePipeline.Ifelse.7L.4W" * doctest::timeout(300)) {
  ifelse_spipeline(7, 4);
}


// ----------------------------------------------------------------------------
// ScalablePipeline in ScalablePipeline
// pipeline has 4 pipes, L lines, W workers
// each subpipeline has 3 pipes, subL lines
//
// pipeline = SPPS
// each subpipeline = SPS
//
// ----------------------------------------------------------------------------

void spipeline_in_spipeline(size_t L, unsigned w, unsigned subL) {

  tf::Executor executor(w);

  const size_t maxN = 7;
  const size_t maxsubN = 7;

  std::vector<std::vector<int>> source(maxN);
  for(auto&& each: source) {
    each.resize(maxsubN);
    std::iota(each.begin(), each.end(), 0);
  }

  std::vector<std::array<int, 4>> buffer(L);

  std::vector<tf::Pipe<>> pipes;
  tf::ScalablePipeline<typename decltype(pipes)::iterator> pl;

  // each pipe contains one subpipeline
  // each subpipeline has three pipes, subL lines
  //
  // subbuffers[0][1][2][2] means
  // first line, second pipe, third subline, third subpipe
  std::vector<std::vector<std::vector<std::array<int, 3>>>> subbuffers(L);

  for(auto&& buffer: subbuffers) {
    buffer.resize(4);
    for(auto&& each: buffer) {
        each.resize(subL);
    }
  }

  for (size_t N = 1; N < maxN; ++N) {
    for(size_t subN = 1; subN < maxsubN; ++subN) {

      size_t j1 = 0, j4 = 0;
      std::atomic<size_t> j2 = 0;
      std::atomic<size_t> j3 = 0;

      // begin of pipeline ---------------------------

      // begin of pipe 1 -----------------------------
      pipes.emplace_back(tf::PipeType::SERIAL, [&, w, N, subN, subL](auto& pf) mutable {
        if(j1 == N) {
          pf.stop();
          return;
        }

        size_t subj1 = 0, subj3 = 0;
        std::atomic<size_t> subj2 = 0;
        std::vector<int> subcollection;
        subcollection.reserve(subN);
        std::vector<tf::Pipe<>> subpipes;
        tf::ScalablePipeline<typename decltype(subpipes)::iterator> subpl;

        // subpipe 1
        subpipes.emplace_back(tf::PipeType::SERIAL, [&, subN](auto& subpf) mutable {
            if(subj1 == subN) {
              subpf.stop();
              return;
            }

            REQUIRE(subpf.token() % subL == subpf.line());

            subbuffers[pf.line()][pf.pipe()][subpf.line()][subpf.pipe()]
              = source[pf.token()][subj1] + 1;

            ++subj1;
        });

        // subpipe 2
        subpipes.emplace_back(tf::PipeType::PARALLEL, [&, subN](auto& subpf) mutable {
            REQUIRE(subj2++ < subN);
            REQUIRE(subpf.token() % subL == subpf.line());
            REQUIRE(
              source[pf.token()][subpf.token()] + 1 ==
              subbuffers[pf.line()][pf.pipe()][subpf.line()][subpf.pipe() - 1]
            );
            subbuffers[pf.line()][pf.pipe()][subpf.line()][subpf.pipe()]
            = source[pf.token()][subpf.token()] + 1;
        });

        // subpipe 3
        subpipes.emplace_back(tf::PipeType::SERIAL, [&, subN](auto& subpf) mutable {
          REQUIRE(subj3 < subN);
          REQUIRE(subpf.token() % subL == subpf.line());
          REQUIRE(
            source[pf.token()][subj3] + 1 ==
            subbuffers[pf.line()][pf.pipe()][subpf.line()][subpf.pipe() - 1]
          );
          subbuffers[pf.line()][pf.pipe()][subpf.line()][subpf.pipe()]
            = source[pf.token()][subj3] + 3;
          subcollection.push_back(subbuffers[pf.line()][pf.pipe()][subpf.line()][subpf.pipe()]);
          ++subj3;
        });

        tf::Executor executor(w);
        tf::Taskflow taskflow;

        // test task
        auto test_t = taskflow.emplace([&, subN](){
          REQUIRE(subj1 == subN);
          REQUIRE(subj2 == subN);
          REQUIRE(subj3 == subN);
          REQUIRE(subpl.num_tokens() == subN);
          REQUIRE(subcollection.size() == subN);
        }).name("test");

        // subpipeline
        subpl.reset(subL, subpipes.begin(), subpipes.end());
        auto subpl_t = taskflow.composed_of(subpl).name("module_of_subpipeline");

        subpl_t.precede(test_t);
        executor.run(taskflow).wait();

        buffer[pf.line()][pf.pipe()] = std::accumulate(
          subcollection.begin(),
          subcollection.end(),
          0
        );

        j1++;
      });
      // end of pipe 1 -----------------------------

      //begin of pipe 2 ---------------------------
      pipes.emplace_back(tf::PipeType::PARALLEL, [&, w, subN, subL](auto& pf) mutable {

        REQUIRE(j2++ < N);
        int res = std::accumulate(
          source[pf.token()].begin(),
          source[pf.token()].begin() + subN,
          0
        );
        REQUIRE(buffer[pf.line()][pf.pipe() - 1] == res + 3 * subN);

        size_t subj1 = 0, subj3 = 0;
        std::atomic<size_t> subj2 = 0;
        std::vector<int> subcollection;
        subcollection.reserve(subN);
        std::vector<tf::Pipe<>> subpipes;
        tf::ScalablePipeline<typename decltype(subpipes)::iterator> subpl;

        // subpipe 1
        subpipes.emplace_back(tf::PipeType::SERIAL, [&, subN](auto& subpf) mutable {
          if(subj1 == subN) {
            subpf.stop();
            return;
          }

          REQUIRE(subpf.token() % subL == subpf.line());

          subbuffers[pf.line()][pf.pipe()][subpf.line()][subpf.pipe()] =
          source[pf.token()][subj1] + 1;

          ++subj1;
        });

        // subpipe 2
        subpipes.emplace_back(tf::PipeType::PARALLEL, [&, subN](auto& subpf) mutable {
          REQUIRE(subj2++ < subN);
          REQUIRE(subpf.token() % subL == subpf.line());
          REQUIRE(
            source[pf.token()][subpf.token()] + 1 ==
            subbuffers[pf.line()][pf.pipe()][subpf.line()][subpf.pipe() - 1]
          );
          subbuffers[pf.line()][pf.pipe()][subpf.line()][subpf.pipe()]
          = source[pf.token()][subpf.token()] + 1;
        });

        // subpipe 3
        subpipes.emplace_back(tf::PipeType::SERIAL, [&, subN](auto& subpf) mutable {
          REQUIRE(subj3 < subN);
          REQUIRE(subpf.token() % subL == subpf.line());
          REQUIRE(
            source[pf.token()][subj3] + 1 ==
            subbuffers[pf.line()][pf.pipe()][subpf.line()][subpf.pipe() - 1]
          );
          subbuffers[pf.line()][pf.pipe()][subpf.line()][subpf.pipe()]
          = source[pf.token()][subj3] + 13;
          subcollection.push_back(subbuffers[pf.line()][pf.pipe()][subpf.line()][subpf.pipe()]);
          ++subj3;
        });

        tf::Executor executor(w);
        tf::Taskflow taskflow;

        // test task
        auto test_t = taskflow.emplace([&, subN](){
          REQUIRE(subj1 == subN);
          REQUIRE(subj2 == subN);
          REQUIRE(subj3 == subN);
          REQUIRE(subpl.num_tokens() == subN);
          REQUIRE(subcollection.size() == subN);
        }).name("test");

        // subpipeline
        subpl.reset(subL, subpipes.begin(), subpipes.end());
        auto subpl_t = taskflow.composed_of(subpl).name("module_of_subpipeline");

        subpl_t.precede(test_t);
        executor.run(taskflow).wait();

        buffer[pf.line()][pf.pipe()] = std::accumulate(
          subcollection.begin(),
          subcollection.end(),
          0
        );

      });
      // end of pipe 2 -----------------------------

      // begin of pipe 3 ---------------------------
      pipes.emplace_back(tf::PipeType::SERIAL, [&, w, N, subN, subL](auto& pf) mutable {

        REQUIRE(j3++ < N);
        int res = std::accumulate(
          source[pf.token()].begin(),
          source[pf.token()].begin() + subN,
          0
        );

        REQUIRE(buffer[pf.line()][pf.pipe() - 1] == res + 13 * subN);

        size_t subj1 = 0, subj3 = 0;
        std::atomic<size_t> subj2 = 0;
        std::vector<int> subcollection;
        subcollection.reserve(subN);
        std::vector<tf::Pipe<>> subpipes;
        tf::ScalablePipeline<typename decltype(subpipes)::iterator> subpl;

        // subpipe 1
        subpipes.emplace_back(tf::PipeType::SERIAL, [&, subN](auto& subpf) mutable {
          if(subj1 == subN) {
            subpf.stop();
            return;
          }

          REQUIRE(subpf.token() % subL == subpf.line());

          subbuffers[pf.line()][pf.pipe()][subpf.line()][subpf.pipe()]
            = source[pf.token()][subj1] + 1;

          ++subj1;
        });

        // subpipe 2
        subpipes.emplace_back(tf::PipeType::PARALLEL, [&, subN](auto& subpf) mutable {
          REQUIRE(subj2++ < subN);
          REQUIRE(subpf.token() % subL == subpf.line());
          REQUIRE(
            source[pf.token()][subpf.token()] + 1 ==
            subbuffers[pf.line()][pf.pipe()][subpf.line()][subpf.pipe() - 1]
          );
          subbuffers[pf.line()][pf.pipe()][subpf.line()][subpf.pipe()] =
          source[pf.token()][subpf.token()] + 1;
        });

        // subpipe 3
        subpipes.emplace_back(tf::PipeType::SERIAL, [&, subN](auto& subpf) mutable {
          REQUIRE(subj3 < subN);
          REQUIRE(subpf.token() % subL == subpf.line());
          REQUIRE(
            source[pf.token()][subj3] + 1 ==
            subbuffers[pf.line()][pf.pipe()][subpf.line()][subpf.pipe() - 1]
          );
          subbuffers[pf.line()][pf.pipe()][subpf.line()][subpf.pipe()] =
          source[pf.token()][subj3] + 7;
          subcollection.push_back(subbuffers[pf.line()][pf.pipe()][subpf.line()][subpf.pipe()]);
          ++subj3;
        });

        tf::Executor executor(w);
        tf::Taskflow taskflow;

        // test task
        auto test_t = taskflow.emplace([&, subN](){
          REQUIRE(subj1 == subN);
          REQUIRE(subj2 == subN);
          REQUIRE(subj3 == subN);
          REQUIRE(subpl.num_tokens() == subN);
          REQUIRE(subcollection.size() == subN);
        }).name("test");

        // subpipeline
        subpl.reset(subL, subpipes.begin(), subpipes.end());
        auto subpl_t = taskflow.composed_of(subpl).name("module_of_subpipeline");

        subpl_t.precede(test_t);
        executor.run(taskflow).wait();

        buffer[pf.line()][pf.pipe()] = std::accumulate(
          subcollection.begin(),
          subcollection.end(),
          0
        );

      });
      // end of pipe 3 -----------------------------

      // begin of pipe 4 ---------------------------
      pipes.emplace_back(tf::PipeType::SERIAL, [&, subN](auto& pf) mutable {
        int res = std::accumulate(
          source[j4].begin(),
          source[j4].begin() + subN,
          0
        );
        REQUIRE(buffer[pf.line()][pf.pipe() - 1] == res + 7 * subN);
        j4++;
      });
      // end of pipe 4 -----------------------------

      pl.reset(L, pipes.begin(), pipes.end());

      tf::Taskflow taskflow;
      taskflow.composed_of(pl).name("module_of_pipeline");
      executor.run(taskflow).wait();

      pipes.clear();
    }
  }
}

TEST_CASE("ScalablePipeline.PipelineinPipeline.1L.1W.1subL" * doctest::timeout(300)) {
  spipeline_in_spipeline(1, 1, 1);
}

TEST_CASE("ScalablePipeline.PipelineinPipeline.1L.1W.3subL" * doctest::timeout(300)) {
  spipeline_in_spipeline(1, 1, 3);
}

TEST_CASE("ScalablePipeline.PipelineinPipeline.1L.1W.4subL" * doctest::timeout(300)) {
  spipeline_in_spipeline(1, 1, 4);
}

TEST_CASE("ScalablePipeline.PipelineinPipeline.1L.2W.1subL" * doctest::timeout(300)) {
  spipeline_in_spipeline(1, 2, 1);
}

TEST_CASE("ScalablePipeline.PipelineinPipeline.1L.2W.3subL" * doctest::timeout(300)) {
  spipeline_in_spipeline(1, 2, 3);
}

TEST_CASE("ScalablePipeline.PipelineinPipeline.1L.2W.4subL" * doctest::timeout(300)) {
  spipeline_in_spipeline(1, 2, 4);
}

TEST_CASE("ScalablePipeline.PipelineinPipeline.3L.1W.1subL" * doctest::timeout(300)) {
  spipeline_in_spipeline(3, 1, 1);
}

TEST_CASE("ScalablePipeline.PipelineinPipeline.3L.1W.3subL" * doctest::timeout(300)) {
  spipeline_in_spipeline(3, 1, 3);
}

TEST_CASE("ScalablePipeline.PipelineinPipeline.3L.1W.4subL" * doctest::timeout(300)) {
  spipeline_in_spipeline(3, 1, 4);
}

TEST_CASE("ScalablePipeline.PipelineinPipeline.3L.2W.1subL" * doctest::timeout(300)) {
  spipeline_in_spipeline(3, 2, 1);
}

TEST_CASE("ScalablePipeline.PipelineinPipeline.3L.2W.3subL" * doctest::timeout(300)) {
  spipeline_in_spipeline(3, 2, 3);
}

TEST_CASE("ScalablePipeline.PipelineinPipeline.3L.2W.4subL" * doctest::timeout(300)) {
  spipeline_in_spipeline(3, 2, 4);
}

TEST_CASE("ScalablePipeline.PipelineinPipeline.5L.1W.1subL" * doctest::timeout(300)) {
  spipeline_in_spipeline(5, 1, 1);
}

TEST_CASE("ScalablePipeline.PipelineinPipeline.5L.1W.3subL" * doctest::timeout(300)) {
  spipeline_in_spipeline(5, 1, 3);
}

TEST_CASE("ScalablePipeline.PipelineinPipeline.5L.1W.4subL" * doctest::timeout(300)) {
  spipeline_in_spipeline(5, 1, 4);
}

TEST_CASE("ScalablePipeline.PipelineinPipeline.5L.2W.1subL" * doctest::timeout(300)) {
  spipeline_in_spipeline(5, 2, 1);
}

TEST_CASE("ScalablePipeline.PipelineinPipeline.5L.2W.3subL" * doctest::timeout(300)) {
  spipeline_in_spipeline(5, 2, 3);
}

TEST_CASE("ScalablePipeline.PipelineinPipeline.5L.2W.4subL" * doctest::timeout(300)) {
  spipeline_in_spipeline(5, 2, 4);
}

// ----------------------------------------------------------------------------
/* SNIG task graph
// o: normal task
// c: condition task
// p: pipeline
//
// four devices example:
//               o
//            / | | \
//          c  c  c  c -----
//          |  |  |  |     |
//   -----> p  p  p  p     |
//   |     | |   |  |      |
//   ----- c c   c  c      |
//         | |  |  |       |
//         o o  o  o       |
//         \ \  | /        |
//           \||/          |
//            o <-----------
//
// each pipeline has five pipes, L lines, W workers
// each pipeline = SPSPS
*/
// ----------------------------------------------------------------------------

void snig_spipeline(size_t L, unsigned w) {

  size_t NUM_SOURCE = 70000;
  size_t BATCH_SIZE = 100;

  std::array<size_t, 7> NUM_DEVICES = {1, 2, 4, 6, 9, 13, 17};
  std::atomic<size_t> finished{0};
  std::vector<int> source(NUM_SOURCE);
  std::iota(source.begin(), source.end(), 0);

  for(auto&& NUM_DEVICE: NUM_DEVICES) {
    std::vector<std::vector<std::array<int, 5>>> buffers(NUM_DEVICE);
    for(auto&& buffer: buffers) {
      buffer.resize(L);
    }

    tf::Taskflow taskflow;
    tf::Executor executor(w);

    auto start_t = taskflow.emplace([](){}).name("start");
    auto end_t = taskflow.emplace([](){}).name("end");

    std::vector<tf::Task> dev_ends(NUM_DEVICE);
    for(auto&& dev_end: dev_ends) {
      dev_end = taskflow.emplace([](){}).name("dev_end");
    }

    std::vector<tf::Task> first_fetches(NUM_DEVICE);
    std::vector<tf::Task> fetches(NUM_DEVICE);
    std::vector<std::vector<tf::Pipe<>>> pipes(NUM_DEVICE);

    // for type
    using pipeline_it = std::vector<tf::Pipe<>>::iterator;

    std::vector<tf::Task> module_of_pipelines(NUM_DEVICE);

    std::vector<tf::ScalablePipeline<pipeline_it>> pipelines(NUM_DEVICE);

    std::vector<size_t> dev_begins(NUM_DEVICE);

    std::vector<size_t> j1s(NUM_DEVICE, 0);
    std::vector<size_t> j3s(NUM_DEVICE, 0);
    std::vector<size_t> j5s(NUM_DEVICE, 0);
    std::vector<std::unique_ptr<std::atomic<size_t>>> j2s(NUM_DEVICE);
    std::vector<std::unique_ptr<std::atomic<size_t>>> j4s(NUM_DEVICE);

    for(size_t dev = 0; dev < NUM_DEVICE; ++dev) {
      j2s[dev] = std::make_unique<std::atomic<size_t>>(0);
      j4s[dev] = std::make_unique<std::atomic<size_t>>(0);
    }

    std::vector<std::vector<int>> collections(NUM_DEVICE);
    for(auto&& collection: collections) {
      collection.reserve(BATCH_SIZE);
    }

    for(size_t dev = 0; dev < NUM_DEVICE; ++dev) {
      first_fetches[dev] = taskflow.emplace([&, dev, BATCH_SIZE](){
        size_t num = finished.fetch_add(BATCH_SIZE);
        dev_begins[dev] = num;
        return num >= NUM_SOURCE;
      }).name("first_fetch");

      // pipe 1
      pipes[dev].emplace_back(
<<<<<<< HEAD
        tf::PipeType::SERIAL,
        [&, dev, NUM_SOURCE, BATCH_SIZE](auto& pf) mutable {
=======
        tf::PipeType::SERIAL, 
        [&, dev, BATCH_SIZE](auto& pf) mutable {
>>>>>>> b4fba93f
          if(j1s[dev] == BATCH_SIZE) {
            pf.stop();
            return;
          }

          REQUIRE(pf.token() % L == pf.line());

          buffers[dev][pf.line()][pf.pipe()] = source[dev_begins[dev] + j1s[dev]] + 1;

          ++j1s[dev];
        }
      );

      // pipe 2
      pipes[dev].emplace_back(
        tf::PipeType::PARALLEL, [&, dev, BATCH_SIZE](auto& pf) mutable {
          REQUIRE((*j2s[dev])++ < BATCH_SIZE);
          REQUIRE(pf.token() % L == pf.line());
          REQUIRE(source[dev_begins[dev] + pf.token()] + 1 == buffers[dev][pf.line()][pf.pipe() - 1]);

          buffers[dev][pf.line()][pf.pipe()] = source[dev_begins[dev] + pf.token()] + 3;

        }
      );

      // pipe 3
      pipes[dev].emplace_back(
        tf::PipeType::SERIAL, [&, dev, BATCH_SIZE](auto& pf) mutable {
          REQUIRE(j3s[dev] < BATCH_SIZE);
          REQUIRE(pf.token() % L == pf.line());
          REQUIRE(source[dev_begins[dev] + j3s[dev]] + 3 == buffers[dev][pf.line()][pf.pipe() - 1]);

          buffers[dev][pf.line()][pf.pipe()] = source[dev_begins[dev] + j3s[dev]] + 8;

          ++j3s[dev];
        }
      );

      // pipe 4
      pipes[dev].emplace_back(
        tf::PipeType::PARALLEL, [&, dev, BATCH_SIZE](auto& pf) mutable {
          REQUIRE((*j4s[dev])++ < BATCH_SIZE);
          REQUIRE(pf.token() % L == pf.line());
          REQUIRE(source[dev_begins[dev] + pf.token()] + 8 == buffers[dev][pf.line()][pf.pipe() - 1]);

          buffers[dev][pf.line()][pf.pipe()] = source[dev_begins[dev] + pf.token()] + 9;
        }
      );

      // pipe 5
      pipes[dev].emplace_back(
        tf::PipeType::SERIAL, [&, dev, BATCH_SIZE](auto& pf) mutable {
          REQUIRE(j5s[dev] < BATCH_SIZE);
          REQUIRE(pf.token() % L == pf.line());
          REQUIRE(source[dev_begins[dev] + j5s[dev]] + 9 == buffers[dev][pf.line()][pf.pipe() - 1]);

          collections[dev].push_back(buffers[dev][pf.line()][pf.pipe() - 1] + 2);

          ++j5s[dev];
        }
      );


      fetches[dev] = taskflow.emplace([&, dev, NUM_SOURCE, BATCH_SIZE](){
        for(size_t b = 0; b < BATCH_SIZE; ++b) {
          REQUIRE(source[dev_begins[dev] + b] + 9 + 2 == collections[dev][b]);
        }
        collections[dev].clear();
        collections[dev].reserve(BATCH_SIZE);

        size_t num = finished.fetch_add(BATCH_SIZE);
        dev_begins[dev] = num;
        j1s[dev] = 0;
        *j2s[dev] = 0;
        j3s[dev] = 0;
        *j4s[dev] = 0;
        j5s[dev] = 0;
        pipelines[dev].reset();
        return num >= NUM_SOURCE;
      }).name("fetch");
    }

    for(size_t dev = 0; dev < NUM_DEVICE; ++dev) {
      pipelines[dev].reset(L, pipes[dev].begin(), pipes[dev].end());
      module_of_pipelines[dev] = taskflow.composed_of(pipelines[dev]).name("pipeline");
    }

    // dependencies
    for(size_t dev = 0; dev < NUM_DEVICE; ++dev) {
      start_t.precede(first_fetches[dev]);
      first_fetches[dev].precede(
        module_of_pipelines[dev],
        dev_ends[dev]
      );
      module_of_pipelines[dev].precede(fetches[dev]);
      fetches[dev].precede(module_of_pipelines[dev], dev_ends[dev]);
      dev_ends[dev].precede(end_t);
    }


    executor.run(taskflow).wait();
  }
}

TEST_CASE("ScalablePipeline.SNIG.1L.1W" * doctest::timeout(300)) {
  snig_spipeline(1, 1);
}

TEST_CASE("ScalablePipeline.SNIG.1L.2W" * doctest::timeout(300)) {
  snig_spipeline(1, 2);
}

TEST_CASE("ScalablePipeline.SNIG.1L.3W" * doctest::timeout(300)) {
  snig_spipeline(1, 3);
}

TEST_CASE("ScalablePipeline.SNIG.3L.1W" * doctest::timeout(300)) {
  snig_spipeline(3, 1);
}

TEST_CASE("ScalablePipeline.SNIG.3L.2W" * doctest::timeout(300)) {
  snig_spipeline(3, 2);
}

TEST_CASE("ScalablePipeline.SNIG.3L.3W" * doctest::timeout(300)) {
  snig_spipeline(3, 3);
}

TEST_CASE("ScalablePipeline.SNIG.5L.1W" * doctest::timeout(300)) {
  snig_spipeline(5, 1);
}

TEST_CASE("ScalablePipeline.SNIG.5L.2W" * doctest::timeout(300)) {
  snig_spipeline(5, 2);
}

TEST_CASE("ScalablePipeline.SNIG.5L.3W" * doctest::timeout(300)) {
  snig_spipeline(5, 3);
}

TEST_CASE("ScalablePipeline.SNIG.7L.1W" * doctest::timeout(300)) {
  snig_spipeline(7, 1);
}

TEST_CASE("ScalablePipeline.SNIG.7L.2W" * doctest::timeout(300)) {
  snig_spipeline(7, 2);
}

TEST_CASE("ScalablePipeline.SNIG.7L.3W" * doctest::timeout(300)) {
  snig_spipeline(7, 3);
}

// ----------------------------------------------------------------------
//  Subflow pipeline
// -----------------------------------------------------------------------

void spawn(
  tf::Subflow& sf,
  size_t L,
  size_t NUM_PIPES,
  size_t NUM_RECURS,
  size_t maxN,
  size_t r,
  std::vector<std::vector<int>>& buffer,
  std::vector<std::vector<int>>& source,
  std::vector<std::vector<tf::Pipe<>>>& pipes,
  std::vector<tf::ScalablePipeline<typename std::vector<tf::Pipe<>>::iterator>>& spls,
  size_t& counter
) {

  // construct pipes
  for(size_t p = 0; p < NUM_PIPES; ++p) {
    pipes[r].emplace_back(tf::PipeType::SERIAL, [&, maxN, r](tf::Pipeflow& pf) mutable {

      switch(pf.pipe()) {
        case 0:
          if(pf.token() == maxN) {
            pf.stop();
            ++counter;
            return;
          }
          buffer[r][pf.line()] = source[r][pf.token()];
        break;

        default:
          ++buffer[r][pf.line()];
      }

      REQUIRE(buffer[r][pf.line()] == source[r][pf.token()] + pf.pipe());
    });
  }

  spls[r].reset(L, pipes[r].begin(), pipes[r].end());
  auto spl_t = sf.composed_of(spls[r]).name("module_of_pipeline");

  if(r + 1 < NUM_RECURS) {
    auto spawn_t = sf.emplace([&, L, NUM_PIPES, NUM_RECURS, maxN, r](tf::Subflow& sf) mutable {
      spawn(sf, L, NUM_PIPES, NUM_RECURS, maxN, r + 1, buffer, source, pipes, spls, counter);
    });
    spawn_t.precede(spl_t);
  }

}

void subflow_spipeline(unsigned NUM_RECURS, unsigned w, size_t L) {

  tf::Executor executor(w);
  tf::Taskflow taskflow;
  std::vector<tf::ScalablePipeline<typename std::vector<tf::Pipe<>>::iterator>> spls(NUM_RECURS);
  std::vector<std::vector<tf::Pipe<>>> pipes(NUM_RECURS);

  size_t maxN = 1123;
  size_t NUM_PIPES = 5;
  size_t counter = 0;

  std::vector<std::vector<int>> source(NUM_RECURS);
  for(auto&& each: source) {
    each.resize(maxN);
    std::iota(each.begin(), each.end(), 0);
  }

  std::vector<std::vector<int>> buffer(NUM_RECURS);
  for(auto&& each:buffer) {
    each.resize(L);
  }

  auto subflows = taskflow.emplace([&, L, NUM_PIPES, NUM_RECURS, maxN](tf::Subflow& sf){
    spawn(sf, L, NUM_PIPES, NUM_RECURS, maxN, 0, buffer, source, pipes, spls, counter);
  });

  auto check = taskflow.emplace([&, NUM_RECURS](){
    REQUIRE(counter == NUM_RECURS);
  }).name("check");

  subflows.precede(check);

  executor.run(taskflow).wait();

}

TEST_CASE("ScalablePipeline.Subflow.1R.1W.1L" * doctest::timeout(300)) {
  subflow_spipeline(1, 1, 1);
}

TEST_CASE("ScalablePipeline.Subflow.1R.1W.3L" * doctest::timeout(300)) {
  subflow_spipeline(1, 1, 3);
}

TEST_CASE("ScalablePipeline.Subflow.1R.1W.4L" * doctest::timeout(300)) {
  subflow_spipeline(1, 1, 4);
}

TEST_CASE("ScalablePipeline.Subflow.1R.2W.1L" * doctest::timeout(300)) {
  subflow_spipeline(1, 2, 1);
}

TEST_CASE("ScalablePipeline.Subflow.1R.2W.3L" * doctest::timeout(300)) {
  subflow_spipeline(1, 2, 3);
}

TEST_CASE("ScalablePipeline.Subflow.1R.2W.4L" * doctest::timeout(300)) {
  subflow_spipeline(1, 2, 4);
}

TEST_CASE("ScalablePipeline.Subflow.3R.1W.1L" * doctest::timeout(300)) {
  subflow_spipeline(3, 1, 1);
}

TEST_CASE("ScalablePipeline.Subflow.3R.1W.3L" * doctest::timeout(300)) {
  subflow_spipeline(3, 1, 3);
}

TEST_CASE("ScalablePipeline.Subflow.3R.1W.4L" * doctest::timeout(300)) {
  subflow_spipeline(3, 1, 4);
}

TEST_CASE("ScalablePipeline.Subflow.3R.2W.1L" * doctest::timeout(300)) {
  subflow_spipeline(3, 2, 1);
}

TEST_CASE("ScalablePipeline.Subflow.3R.2W.3L" * doctest::timeout(300)) {
  subflow_spipeline(3, 2, 3);
}

TEST_CASE("ScalablePipeline.Subflow.3R.2W.4L" * doctest::timeout(300)) {
  subflow_spipeline(3, 2, 4);
}

TEST_CASE("ScalablePipeline.Subflow.5R.1W.1L" * doctest::timeout(300)) {
  subflow_spipeline(5, 1, 1);
}

TEST_CASE("ScalablePipeline.Subflow.5R.1W.3L" * doctest::timeout(300)) {
  subflow_spipeline(5, 1, 3);
}

TEST_CASE("ScalablePipeline.Subflow.5R.1W.4L" * doctest::timeout(300)) {
  subflow_spipeline(5, 1, 4);
}

TEST_CASE("ScalablePipeline.Subflow.5R.2W.1L" * doctest::timeout(300)) {
  subflow_spipeline(5, 2, 1);
}

TEST_CASE("ScalablePipeline.Subflow.5R.2W.3L" * doctest::timeout(300)) {
  subflow_spipeline(5, 2, 3);
}

TEST_CASE("ScalablePipeline.Subflow.5R.2W.4L" * doctest::timeout(300)) {
  subflow_spipeline(5, 2, 4);
}

TEST_CASE("ScalablePipeline.Subflow.7R.1W.1L" * doctest::timeout(300)) {
  subflow_spipeline(7, 1, 1);
}

TEST_CASE("ScalablePipeline.Subflow.7R.1W.3L" * doctest::timeout(300)) {
  subflow_spipeline(7, 1, 3);
}

TEST_CASE("ScalablePipeline.Subflow.7R.1W.4L" * doctest::timeout(300)) {
  subflow_spipeline(7, 1, 4);
}

TEST_CASE("ScalablePipeline.Subflow.7R.2W.1L" * doctest::timeout(300)) {
  subflow_spipeline(7, 2, 1);
}

TEST_CASE("ScalablePipeline.Subflow.7R.2W.3L" * doctest::timeout(300)) {
  subflow_spipeline(7, 2, 3);
}

TEST_CASE("ScalablePipeline.Subflow.7R.2W.4L" * doctest::timeout(300)) {
  subflow_spipeline(7, 2, 4);
}

<|MERGE_RESOLUTION|>--- conflicted
+++ resolved
@@ -970,13 +970,8 @@
 
       // pipe 1
       pipes[dev].emplace_back(
-<<<<<<< HEAD
-        tf::PipeType::SERIAL,
-        [&, dev, NUM_SOURCE, BATCH_SIZE](auto& pf) mutable {
-=======
         tf::PipeType::SERIAL, 
         [&, dev, BATCH_SIZE](auto& pf) mutable {
->>>>>>> b4fba93f
           if(j1s[dev] == BATCH_SIZE) {
             pf.stop();
             return;
